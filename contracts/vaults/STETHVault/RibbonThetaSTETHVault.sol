--- conflicted
+++ resolved
@@ -296,12 +296,12 @@
 
         // Unwrap may incur curve pool slippage
         uint256 amountETHOut =
-<<<<<<< HEAD
             withdrawYieldToken && enoughSTETH
                 ? amount
                 : VaultLifecycleSTETH.unwrapYieldToken(
                     amount,
                     address(collateralToken),
+                    STETH,
                     STETH_ETH_CRV_POOL,
                     minETHOut
                 );
@@ -311,17 +311,6 @@
         } else {
             VaultLifecycleSTETH.transferAsset(msg.sender, amountETHOut);
         }
-=======
-            VaultLifecycleSTETH.unwrapYieldToken(
-                amount,
-                address(collateralToken),
-                STETH,
-                STETH_ETH_CRV_POOL,
-                minETHOut
-            );
-
-        VaultLifecycleSTETH.transferAsset(msg.sender, amountETHOut);
->>>>>>> 8c6b880f
     }
 
     /**
