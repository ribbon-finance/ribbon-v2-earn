--- conflicted
+++ resolved
@@ -522,26 +522,4 @@
             ? singleShare.mul(roundStartBalance).div(currentSupply)
             : initialSharePrice;
     }
-<<<<<<< HEAD
-
-    /***
-     * DSMath Copy paste
-     */
-
-    uint256 private constant DSWAD = 10**18;
-
-    function dsadd(uint256 x, uint256 y) private pure returns (uint256 z) {
-        require((z = x + y) >= x, "ds-math-add-overflow");
-    }
-
-    function dsmul(uint256 x, uint256 y) private pure returns (uint256 z) {
-        require(y == 0 || (z = x * y) / y == x, "ds-math-mul-overflow");
-    }
-
-    //rounds to zero if x*y < WAD / 2
-    function dswdiv(uint256 x, uint256 y) private pure returns (uint256 z) {
-        z = dsadd(dsmul(x, DSWAD), y / 2) / y;
-    }
-=======
->>>>>>> 2f312e37
 }