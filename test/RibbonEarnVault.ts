import { ethers, network } from "hardhat";
import { expect } from "chai";
import { BigNumber, BigNumberish, constants, Contract, Wallet } from "ethers";
import { parseUnits } from "ethers/lib/utils";
import moment from "moment-timezone";
import * as time from "./helpers/time";
import {
  CHAINID,
  WETH_ADDRESS,
  USDC_ADDRESS,
  STETH_ADDRESS,
  USDC_OWNER_ADDRESS,
  BORROWERS,
  BORROWER_WEIGHTS,
  OPTION_SELLER,
} from "../constants/constants";
import {
  deployProxy,
  mintToken,
  lockedBalanceForRollover,
  generateWallet,
  getPermitSignature,
} from "./helpers/utils";
import { SignerWithAddress } from "@nomiclabs/hardhat-ethers/dist/src/signers";
import { assert } from "./helpers/assertions";
import { TEST_URI } from "../scripts/helpers/getDefaultEthersProvider";
const { provider, getContractAt, getContractFactory } = ethers;

const { parseEther } = ethers.utils;
moment.tz.setDefault("UTC");

const gasPrice = parseUnits("30", "gwei");
const FEE_SCALING = BigNumber.from(10).pow(6);

const SECONDS_PER_DAY = 86400;
const SCALED_SECONDS_PER_YEAR = BigNumber.from(SECONDS_PER_DAY * 365).mul(
  FEE_SCALING
);

const chainId = network.config.chainId;

describe("RibbonEarnVault", () => {
  behavesLikeRibbonOptionsVault({
    name: `Ribbon USDC Earn Vault`,
    tokenName: "Ribbon USDC Earn Vault",
    tokenSymbol: "rUSDC-EARN",
    asset: USDC_ADDRESS[chainId],
    assetContractName:
      chainId === CHAINID.AVAX_MAINNET ? "IBridgeToken" : "IWBTC",
    collateralAsset: USDC_ADDRESS[chainId],
    borrowers: BORROWERS[chainId],
    borrowerWeights: BORROWER_WEIGHTS[chainId],
    optionSeller: OPTION_SELLER[chainId],
    tokenDecimals: 6,
    loanTermLength: BigNumber.from("28").mul(SECONDS_PER_DAY),
    optionPurchaseFreq: BigNumber.from("7").mul(SECONDS_PER_DAY),
    loanAllocationPCT: BigNumber.from("9900"),
    optionAllocationPCT: BigNumber.from("100"),
    depositAmount: BigNumber.from("100000000000"),
    managementFee: BigNumber.from("2000000"),
    performanceFee: BigNumber.from("20000000"),
    minimumSupply: BigNumber.from("10").pow("3").toString(),
    gasLimits: {
      depositWorstCase: 116295,
      depositBestCase: 99933,
    },
    mintConfig: {
      amount: parseUnits("10000000", 6),
      contractOwnerAddress: USDC_OWNER_ADDRESS[chainId],
    },
    availableChains: [CHAINID.ETH_MAINNET],
    contractType: "RibbonEarnVault",
  });
});

/**
 *
 * @param {Object} params - Parameter of option vault
 * @param {string} params.name - Name of test
 * @param {string} params.tokenName - Name of Option Vault
 * @param {string} params.tokenSymbol - Symbol of Option Vault
 * @param {number} params.tokenDecimals - Decimals of the vault shares
 * @param {BigNumber} params.loanTermLength - Loan term length
 * @param {BigNumber} params.optionPurchaseFreq - How long between option purchases
 * @param {BigNumber} params.loanAllocationPCT - Percent of vault to allocate to loan
 * @param {BigNumber} params.optionAllocationPCT - Percent of vault to allocate to option purchases
 * @param {string} params.asset - Address of assets
 * @param {string} params.assetContractName - Name of collateral asset contract
 * @param {string} params.collateralAsset - Address of asset used for collateral
 * @param {Object=} params.mintConfig - Optional: For minting asset, if asset can be minted
 * @param {string} params.mintConfig.contractOwnerAddress - Impersonate address of mintable asset contract owner
 * @param {BigNumber} params.depositAmount - Deposit amount
 * @param {string} params.minimumSupply - Minimum supply to maintain for share and asset balance
 * @param {BigNumber} params.managementFee - Management fee (6 decimals)
 * @param {BigNumber} params.performanceFee - PerformanceFee fee (6 decimals)
 * @param {number[]} params.availableChains - ChainIds where the tests for the vault will be executed
 * @param {number[]} params.contractType - RibbonEarnVault
 * @param {string[]} params.borrowers - All borrower addresses in borrower basket
 * @param {number[]} params.borrowerWeights - Weights of all borrowers in borrower basket
 * @param {string} params.optionSeller - Option seller address
 */
function behavesLikeRibbonOptionsVault(params: {
  name: string;
  tokenName: string;
  tokenSymbol: string;
  tokenDecimals: number;
  loanTermLength: BigNumber;
  optionPurchaseFreq: BigNumber;
  loanAllocationPCT: BigNumber;
  optionAllocationPCT: BigNumber;
  asset: string;
  assetContractName: string;
  collateralAsset: string;
  depositAmount: BigNumber;
  minimumSupply: string;
  managementFee: BigNumber;
  performanceFee: BigNumber;
  gasLimits: {
    depositWorstCase: number;
    depositBestCase: number;
  };
  mintConfig?: {
    amount: BigNumber;
    contractOwnerAddress: string;
  };
  availableChains: number[];
  contractType: string;
  borrowers: string[];
  borrowerWeights: number[];
  optionSeller: string;
}) {
  // Test configs
  let availableChains = params.availableChains;

  // Skip test when vault is not available in the current chain
  if (!availableChains.includes(chainId)) {
    return;
  }

  // Addresses
  let owner: string, keeper: string, user: string, feeRecipient: string;

  // Signers
  let adminSigner: SignerWithAddress,
    userSigner: SignerWithAddress,
    ownerSigner: SignerWithAddress,
    keeperSigner: SignerWithAddress,
    feeRecipientSigner: SignerWithAddress,
    borrowerSigner,
    optionSellerSigner;

  // Parameters
  let tokenName = params.tokenName;
  let tokenSymbol = params.tokenSymbol;
  let tokenDecimals = params.tokenDecimals;
  let minimumSupply = params.minimumSupply;
  let asset = params.asset;
  let collateralAsset = params.collateralAsset;
  let borrowers = params.borrowers;
  let borrower = borrowers[0];
  let borrowerWeights = params.borrowerWeights;
  let optionSeller = params.optionSeller;
  let depositAmount = params.depositAmount;
  let managementFee = params.managementFee;
  let performanceFee = params.performanceFee;
  let loanTermLength = params.loanTermLength;
  let optionPurchaseFreq = params.optionPurchaseFreq;
  let loanAllocationPCT = params.loanAllocationPCT;
  let optionAllocationPCT = params.optionAllocationPCT;

  // Contracts
  let vaultLifecycleLib: Contract;
  let vault: Contract;
  let assetContract: Contract;
  let pauser: Contract;

  describe(`${params.name}`, () => {
    let initSnapshotId: string;

    const buyAllOptions = async () => {
      for (
        let i = 0;
        i <
        parseInt(
          BigNumber.from((await vault.allocationState()).currentLoanTermLength)
            .div((await vault.allocationState()).currentOptionPurchaseFreq)
            .toString()
        );
        i++
      ) {
        await vault.connect(keeperSigner).buyOption();
        await time.increaseTo(
          (
            await vault.vaultState()
          ).lastOptionPurchaseTime.add(
            (
              await vault.allocationState()
            ).currentOptionPurchaseFreq
          )
        );
      }
    };

    const repayInterest = async () => {
      // Repay Interest
      let interest = BigNumber.from(
        (await vault.allocationState()).optionAllocation
      );
      let totalToReturn = (await vault.allocationState()).loanAllocation.add(
        interest
      );

      await assetContract
        .connect(borrowerSigner)
        .approve(vault.address, totalToReturn);
      await vault
        .connect(borrowerSigner)
        ["returnLentFunds(uint256)"](totalToReturn);
    };

    const rollToNextRound = async (
      buyOption: boolean = true,
      repay: boolean = true,
      rollFirst: boolean = true
    ) => {
      if (rollFirst) {
        await vault.connect(keeperSigner).rollToNextRound();
      }

      if (buyOption) {
        await buyAllOptions();
      }

      if (repay) {
        await repayInterest();
      }

      let newTime = (await vault.vaultState()).lastEpochTime.add(
        BigNumber.from((await vault.allocationState()).currentLoanTermLength)
      );

      if (
        parseInt((await time.now()).toString()) < parseInt(newTime.toString())
      ) {
        await time.increaseTo(newTime);
      }

      if (!rollFirst) {
        await vault.connect(keeperSigner).rollToNextRound();
      }
    };

    before(async function () {
      // Reset block
      await network.provider.request({
        method: "hardhat_reset",
        params: [
          {
            forking: {
              jsonRpcUrl: TEST_URI[chainId],
              blockNumber: 15086230,
            },
          },
        ],
      });

      initSnapshotId = await time.takeSnapshot();

      [adminSigner, ownerSigner, keeperSigner, userSigner, feeRecipientSigner] =
        await ethers.getSigners();

      owner = ownerSigner.address;
      keeper = keeperSigner.address;
      user = userSigner.address;
      feeRecipient = feeRecipientSigner.address;

      // Set up borrower signers
      for (let i = 0; i < borrowers.length; i++) {
        if (i === 0) {
          borrowerSigner = await ethers.provider.getSigner(borrowers[i]);
        }
        await network.provider.request({
          method: "hardhat_impersonateAccount",
          params: [borrowers[i]],
        });
      }

      optionSellerSigner = await ethers.provider.getSigner(optionSeller);

      await network.provider.request({
        method: "hardhat_impersonateAccount",
        params: [optionSeller],
      });

      const PauserFactory = await ethers.getContractFactory(
        "RibbonVaultPauser"
      );
      pauser = await PauserFactory.connect(ownerSigner).deploy(
        keeperSigner.address,
        WETH_ADDRESS[chainId],
        STETH_ADDRESS,
        "0x986aaa537b8cc170761FDAC6aC4fc7F9d8a20A8C"
      );

      const VaultLifecycle = await ethers.getContractFactory(
        "VaultLifecycleEarn"
      );
      vaultLifecycleLib = await VaultLifecycle.deploy();

      const initializeArgs = [
        [
          owner,
          keeper,
          borrowers,
          borrowerWeights,
          optionSeller,
          feeRecipient,
          managementFee,
          performanceFee,
          tokenName,
          tokenSymbol,
        ],
        [
          tokenDecimals,
          asset,
          minimumSupply,
          parseUnits("500", tokenDecimals > 18 ? tokenDecimals : 18),
        ],
        [
          0,
          0,
          loanTermLength,
          optionPurchaseFreq,
          loanAllocationPCT,
          optionAllocationPCT,
          0,
          0,
        ],
      ];

      const deployArgs = [];

      vault = (
        await deployProxy(
          params.contractType,
          adminSigner,
          initializeArgs,
          deployArgs,
          {
            libraries: {
              VaultLifecycleEarn: vaultLifecycleLib.address,
            },
          }
        )
      ).connect(userSigner);

      assetContract = await getContractAt(
        params.assetContractName,
        collateralAsset
      );

      // If mintable token, then mine the token
      if (params.mintConfig) {
        let addressToDeposit = [
          user,
          owner,
          adminSigner.address,
          optionSeller,
        ].concat(borrowers);

        for (let i = 0; i < addressToDeposit.length; i++) {
          await mintToken(
            assetContract,
            params.mintConfig.contractOwnerAddress,
            addressToDeposit[i],
            vault.address,
            params.mintConfig.amount
          );
        }
      } else if (params.asset === WETH_ADDRESS[chainId]) {
        await assetContract
          .connect(userSigner)
          .deposit({ value: parseEther("100") });
      }
    });

    after(async () => {
      await time.revertToSnapShot(initSnapshotId);
    });

    describe("#initialize", () => {
      let testVault: Contract;

      time.revertToSnapshotAfterEach(async function () {
        const RibbonEarnVault = await ethers.getContractFactory(
          params.contractType,
          {
            libraries: {
              VaultLifecycleEarn: vaultLifecycleLib.address,
            },
          }
        );
        testVault = await RibbonEarnVault.deploy();
      });

      it("initializes with correct values", async function () {
        assert.equal(
          (await vault.cap()).toString(),
          parseUnits("500", tokenDecimals > 18 ? tokenDecimals : 18)
        );
        assert.equal(await vault.owner(), owner);
        assert.equal(await vault.keeper(), keeper);
        assert.equal(await vault.feeRecipient(), feeRecipient);
        assert.equal(await vault.borrowers(0), borrower);
        assert.equal(await vault.borrowers(1), borrowers[1]);

        assert.equal(
          (await vault.borrowerWeights(await vault.borrowers(0)))
            .pendingBorrowerWeight,
          borrowerWeights[0]
        );
        assert.equal(
          (await vault.borrowerWeights(await vault.borrowers(1)))
            .pendingBorrowerWeight,
          borrowerWeights[1]
        );
        assert.equal(await vault.lastBorrowerBasketChange(), 0);
        assert.equal(await vault.optionSeller(), optionSeller);

        assert.equal(
          (await vault.managementFee()).toString(),
          managementFee
            .mul(FEE_SCALING)
            .div(SCALED_SECONDS_PER_YEAR.div(loanTermLength))
            .toString()
        );
        assert.equal(
          (await vault.performanceFee()).toString(),
          performanceFee.toString()
        );

        const [decimals, assetFromContract, minimumSupply, cap] =
          await vault.vaultParams();
        assert.equal(await decimals, tokenDecimals);
        assert.equal(decimals, tokenDecimals);
        assert.equal(assetFromContract, collateralAsset);
        assert.equal(await vault.USDC(), USDC_ADDRESS[chainId]);
        assert.bnEqual(await vault.totalPending(), BigNumber.from(0));
        assert.equal(minimumSupply, params.minimumSupply);
        assert.bnEqual(
          cap,
          parseUnits("500", tokenDecimals > 18 ? tokenDecimals : 18)
        );

        const [
          _nextLoanTermLength,
          _nextOptionPurchaseFreq,
          _currentLoanTermLength,
          _currentOptionPurchaseFreq,
          _loanAllocationPCT,
          _optionAllocationPCT,
          _loanAllocation,
          _optionAllocation,
        ] = await vault.allocationState();

        assert.equal(_nextLoanTermLength, 0);
        assert.equal(_nextOptionPurchaseFreq, 0);
        assert.equal(_currentLoanTermLength, loanTermLength);
        assert.equal(_currentOptionPurchaseFreq, optionPurchaseFreq);
        assert.equal(_loanAllocationPCT, loanAllocationPCT);
        assert.equal(_optionAllocationPCT, optionAllocationPCT);
        assert.equal(_loanAllocation, 0);
        assert.equal(_optionAllocation, 0);
      });

      it("cannot be initialized twice", async function () {
        await expect(
          vault.initialize(
            [
              owner,
              keeper,
              borrowers,
              borrowerWeights,
              optionSeller,
              feeRecipient,
              managementFee,
              performanceFee,
              tokenName,
              tokenSymbol,
            ],
            [
              tokenDecimals,
              asset,
              minimumSupply,
              parseUnits("500", tokenDecimals > 18 ? tokenDecimals : 18),
            ],
            [
              0,
              0,
              loanTermLength,
              optionPurchaseFreq,
              loanAllocationPCT,
              optionAllocationPCT,
              0,
              0,
            ]
          )
        ).to.be.revertedWith("Initializable: contract is already initialized");
      });

      it("reverts when initializing with 0 owner", async function () {
        await expect(
          testVault.initialize(
            [
              constants.AddressZero,
              keeper,
              borrowers,
              borrowerWeights,
              optionSeller,
              feeRecipient,
              managementFee,
              performanceFee,
              tokenName,
              tokenSymbol,
            ],
            [
              tokenDecimals,
              asset,
              minimumSupply,
              parseUnits("500", tokenDecimals > 18 ? tokenDecimals : 18),
            ],
            [
              0,
              0,
              loanTermLength,
              optionPurchaseFreq,
              loanAllocationPCT,
              optionAllocationPCT,
              0,
              0,
            ]
          )
        ).to.be.revertedWith("R3");
      });

      it("reverts when initializing with 0 keeper", async function () {
        await expect(
          testVault.initialize(
            [
              owner,
              constants.AddressZero,
              borrowers,
              borrowerWeights,
              optionSeller,
              feeRecipient,
              managementFee,
              performanceFee,
              tokenName,
              tokenSymbol,
            ],
            [
              tokenDecimals,
              asset,
              minimumSupply,
              parseUnits("500", tokenDecimals > 18 ? tokenDecimals : 18),
            ],
            [
              0,
              0,
              loanTermLength,
              optionPurchaseFreq,
              loanAllocationPCT,
              optionAllocationPCT,
              0,
              0,
            ]
          )
        ).to.be.revertedWith("R7");
      });

      it("reverts when initializing with 0 feeRecipient", async function () {
        await expect(
          testVault.initialize(
            [
              owner,
              keeper,
              borrowers,
              borrowerWeights,
              optionSeller,
              constants.AddressZero,
              managementFee,
              performanceFee,
              tokenName,
              tokenSymbol,
            ],
            [
              tokenDecimals,
              asset,
              minimumSupply,
              parseUnits("500", tokenDecimals > 18 ? tokenDecimals : 18),
            ],
            [
              0,
              0,
              loanTermLength,
              optionPurchaseFreq,
              loanAllocationPCT,
              optionAllocationPCT,
              0,
              0,
            ]
          )
        ).to.be.revertedWith("R8");
      });

      it("reverts when initializing with mistmatch in borrow array and borrow weight array length", async function () {
        await expect(
          testVault.initialize(
            [
              owner,
              keeper,
              borrowers,
              [1],
              optionSeller,
              feeRecipient,
              managementFee,
              performanceFee,
              tokenName,
              tokenSymbol,
            ],
            [
              tokenDecimals,
              asset,
              minimumSupply,
              parseUnits("500", tokenDecimals > 18 ? tokenDecimals : 18),
            ],
            [
              0,
              0,
              loanTermLength,
              optionPurchaseFreq,
              loanAllocationPCT,
              optionAllocationPCT,
              0,
              0,
            ]
          )
        ).to.be.revertedWith("R40");
      });

      it("reverts when initializing with 0 initCap", async function () {
        await expect(
          testVault.initialize(
            [
              owner,
              keeper,
              borrowers,
              borrowerWeights,
              optionSeller,
              feeRecipient,
              managementFee,
              performanceFee,
              tokenName,
              tokenSymbol,
            ],
            [tokenDecimals, asset, minimumSupply, 0],
            [
              0,
              0,
              loanTermLength,
              optionPurchaseFreq,
              loanAllocationPCT,
              optionAllocationPCT,
              0,
              0,
            ]
          )
        ).to.be.revertedWith("R13");
      });

      it("reverts when asset is 0x", async function () {
        await expect(
          testVault.initialize(
            [
              owner,
              keeper,
              borrowers,
              borrowerWeights,
              optionSeller,
              feeRecipient,
              managementFee,
              performanceFee,
              tokenName,
              tokenSymbol,
            ],
            [
              tokenDecimals,
              constants.AddressZero,
              minimumSupply,
              parseUnits("500", tokenDecimals > 18 ? tokenDecimals : 18),
            ],
            [
              0,
              0,
              loanTermLength,
              optionPurchaseFreq,
              loanAllocationPCT,
              optionAllocationPCT,
              0,
              0,
            ]
          )
        ).to.be.revertedWith("R43");
      });

      it("reverts when currentLoanTermLength is less than a day", async function () {
        await expect(
          testVault.initialize(
            [
              owner,
              keeper,
              borrowers,
              borrowerWeights,
              optionSeller,
              feeRecipient,
              managementFee,
              performanceFee,
              tokenName,
              tokenSymbol,
            ],
            [
              tokenDecimals,
              asset,
              minimumSupply,
              parseUnits("500", tokenDecimals > 18 ? tokenDecimals : 18),
            ],
            [
              0,
              0,
              0,
              optionPurchaseFreq,
              loanAllocationPCT,
              optionAllocationPCT,
              0,
              0,
            ]
          )
        ).to.be.revertedWith("R48");
      });

      it("reverts when currentOptionPurchaseFreq is greater than currentLoanTermLength", async function () {
        await expect(
          testVault.initialize(
            [
              owner,
              keeper,
              borrowers,
              borrowerWeights,
              optionSeller,
              feeRecipient,
              managementFee,
              performanceFee,
              tokenName,
              tokenSymbol,
            ],
            [
              tokenDecimals,
              asset,
              minimumSupply,
              parseUnits("500", tokenDecimals > 18 ? tokenDecimals : 18),
            ],
            [
              0,
              0,
              loanTermLength,
              loanTermLength.add(1),
              loanAllocationPCT,
              optionAllocationPCT,
              0,
              0,
            ]
          )
        ).to.be.revertedWith("R49");
      });

      it("reverts when total allocation is not <= 100%", async function () {
        await expect(
          testVault.initialize(
            [
              owner,
              keeper,
              borrowers,
              borrowerWeights,
              optionSeller,
              feeRecipient,
              managementFee,
              performanceFee,
              tokenName,
              tokenSymbol,
            ],
            [
              tokenDecimals,
              asset,
              minimumSupply,
              parseUnits("500", tokenDecimals > 18 ? tokenDecimals : 18),
            ],
            [
              0,
              0,
              loanTermLength,
              optionPurchaseFreq,
              loanAllocationPCT.mul(2),
              optionAllocationPCT,
              0,
              0,
            ]
          )
        ).to.be.revertedWith("R50");
      });
    });

    describe("#name", () => {
      it("returns the name", async function () {
        assert.equal(await vault.name(), tokenName);
      });
    });

    describe("#symbol", () => {
      it("returns the symbol", async function () {
        assert.equal(await vault.symbol(), tokenSymbol);
      });
    });

    describe("#owner", () => {
      it("returns the owner", async function () {
        assert.equal(await vault.owner(), owner);
      });
    });

    describe("#borrowers", () => {
      it("returns the borrowers by index", async function () {
        assert.equal(await vault.borrowers(0), borrowers[0]);
      });
    });

    describe("#borrowerWeights", () => {
      it("returns the borrow weights by index", async function () {
        assert.equal(
          (await vault.borrowerWeights(borrowers[0])).pendingBorrowerWeight,
          borrowerWeights[0]
        );
      });
    });

    describe("#optionSeller", () => {
      it("returns the optionSeller", async function () {
        assert.equal(await vault.optionSeller(), optionSeller);
      });
    });

    describe("#managementFee", () => {
      it("returns the management fee", async function () {
        assert.equal(
          (await vault.managementFee()).toString(),
          managementFee
            .mul(FEE_SCALING)
            .div(SCALED_SECONDS_PER_YEAR.div(loanTermLength))
            .toString()
        );
      });
    });

    describe("#performanceFee", () => {
      it("returns the performance fee", async function () {
        assert.equal(
          (await vault.performanceFee()).toString(),
          performanceFee.toString()
        );
      });
    });

    describe("#updateBorrowerBasket", () => {
      time.revertToSnapshotAfterEach();
      time.revertToSnapshotAfterTest();

      it("reverts when not owner call", async function () {
        await expect(
          vault.updateBorrowerBasket([ownerSigner.address], [0])
        ).to.be.revertedWith("caller is not the owner");
      });

      it("reverts if length mismatch", async function () {
        await expect(
          vault
            .connect(ownerSigner)
            .updateBorrowerBasket([ownerSigner.address], [])
        ).to.be.revertedWith("R40");
      });

      it("ignores zero address borrower", async function () {
        assert.equal(
          (await vault.borrowerWeights(constants.AddressZero)).exists,
          false
        );

        let tx = await vault
          .connect(ownerSigner)
          .updateBorrowerBasket([constants.AddressZero], [100]);

        assert.equal(
          (await vault.borrowerWeights(constants.AddressZero)).exists,
          false
        );

        await expect(tx)
          .to.emit(vault, "BorrowerBasketUpdated")
          .withArgs([constants.AddressZero], [100]);
      });

      it("updates borrower pending weight", async function () {
        assert.equal((await vault.borrowerWeights(borrowers[0])).exists, true);
        assert.equal(
          (await vault.borrowerWeights(borrowers[0])).pendingBorrowerWeight,
          borrowerWeights[0]
        );
        let tx = await vault
          .connect(ownerSigner)
          .updateBorrowerBasket([borrowers[0]], [100]);
        assert.equal(
          (await vault.borrowerWeights(borrowers[0])).borrowerWeight,
          0
        );
        assert.equal(
          (await vault.borrowerWeights(borrowers[0])).pendingBorrowerWeight,
          100
        );

        await expect(tx)
          .to.emit(vault, "BorrowerBasketUpdated")
          .withArgs([borrowers[0]], [100]);
      });

      it("adds borrower pending weight", async function () {
        assert.equal(
          (await vault.borrowerWeights(ownerSigner.address)).exists,
          false
        );
        let tx = await vault
          .connect(ownerSigner)
          .updateBorrowerBasket([ownerSigner.address], [100]);
        assert.equal(await vault.borrowers(2), ownerSigner.address);
        assert.equal(
          (await vault.borrowerWeights(ownerSigner.address)).exists,
          true
        );
        assert.equal(
          (await vault.borrowerWeights(ownerSigner.address)).borrowerWeight,
          0
        );
        assert.equal(
          (await vault.borrowerWeights(ownerSigner.address))
            .pendingBorrowerWeight,
          100
        );
        assert.bnGt(await vault.lastBorrowerBasketChange(), 0);

        await expect(tx)
          .to.emit(vault, "BorrowerBasketUpdated")
          .withArgs([ownerSigner.address], [100]);
      });

      it("adds multiple borrower pending weights", async function () {
        assert.equal(
          (await vault.borrowerWeights(ownerSigner.address)).exists,
          false
        );
        assert.equal(
          (await vault.borrowerWeights(userSigner.address)).exists,
          false
        );

        let tx = await vault
          .connect(ownerSigner)
          .updateBorrowerBasket(
            [ownerSigner.address, userSigner.address],
            [100, 100]
          );

        assert.equal(await vault.borrowers(2), ownerSigner.address);
        assert.equal(
          (await vault.borrowerWeights(ownerSigner.address)).exists,
          true
        );
        assert.equal(
          (await vault.borrowerWeights(ownerSigner.address)).borrowerWeight,
          0
        );
        assert.equal(
          (await vault.borrowerWeights(ownerSigner.address))
            .pendingBorrowerWeight,
          100
        );

        assert.equal(await vault.borrowers(3), userSigner.address);
        assert.equal(
          (await vault.borrowerWeights(userSigner.address)).exists,
          true
        );
        assert.equal(
          (await vault.borrowerWeights(userSigner.address)).borrowerWeight,
          0
        );
        assert.equal(
          (await vault.borrowerWeights(userSigner.address))
            .pendingBorrowerWeight,
          100
        );

        assert.bnGt(await vault.lastBorrowerBasketChange(), 0);

        await expect(tx)
          .to.emit(vault, "BorrowerBasketUpdated")
          .withArgs([ownerSigner.address, userSigner.address], [100, 100]);
      });
    });

    describe("#setOptionSeller", () => {
      time.revertToSnapshotAfterTest();

      it("reverts when not owner call", async function () {
        await expect(vault.setOptionSeller(owner)).to.be.revertedWith(
          "caller is not the owner"
        );
      });

      it("set pending option seller", async function () {
        assert.equal(await vault.optionSeller(), optionSeller);
        let tx = await vault.connect(ownerSigner).setOptionSeller(owner);
        assert.equal(await vault.optionSeller(), optionSeller);
        assert.equal(await vault.pendingOptionSeller(), owner);

        await expect(tx)
          .to.emit(vault, "OptionSellerSet")
          .withArgs(optionSeller, owner);
      });
    });

    describe("#commitOptionSeller", () => {
      time.revertToSnapshotAfterTest();
      time.revertToSnapshotAfterEach();

      it("reverts when not owner call", async function () {
        await expect(vault.setOptionSeller(owner)).to.be.revertedWith(
          "caller is not the owner"
        );
      });

      it("reverts when pending option seller is 0", async function () {
        await vault.connect(ownerSigner).setOptionSeller(owner);
        // 72 hours
        await time.increase(86400 * 3 + 1);
        await vault.connect(ownerSigner).commitOptionSeller();
        // 72 hours
        await time.increase(86400 * 3 + 1);
        await expect(
          vault.connect(ownerSigner).commitOptionSeller()
        ).to.be.revertedWith("R51");
      });

      it("reverts when not waiting 72 hours for commit borrower", async function () {
        assert.equal(await vault.optionSeller(), optionSeller);
        await vault.connect(ownerSigner).setOptionSeller(owner);

        await expect(
          vault.connect(ownerSigner).commitOptionSeller()
        ).to.be.revertedWith("R10");
      });

      it("set new option seller", async function () {
        await vault.connect(ownerSigner).setOptionSeller(owner);
        assert.equal(await vault.optionSeller(), optionSeller);
        assert.equal(await vault.pendingOptionSeller(), owner);
        // 72 hours
        await time.increase(86400 * 3 + 1);
        await vault.connect(ownerSigner).commitOptionSeller();
        assert.equal(await vault.optionSeller(), owner);
        assert.equal(await vault.pendingOptionSeller(), constants.AddressZero);
      });
    });

    describe("#setAllocationPCT", () => {
      time.revertToSnapshotAfterTest();

      it("reverts when not owner call", async function () {
        await expect(vault.setAllocationPCT(1, 1)).to.be.revertedWith(
          "caller is not the owner"
        );
      });

      it("reverts when loanAllocationPCT + optionAllocationPCT > TOTAL_PCT", async function () {
        await expect(
          vault
            .connect(ownerSigner)
            .setAllocationPCT(BigNumber.from(await vault.TOTAL_PCT()).add(1), 0)
<<<<<<< HEAD
        ).to.be.revertedWith("R14");
      });

      it("reverts when loanAllocationPCT + optionAllocationPCTllocation > TOTAL_PCT (2)", async function () {
        await expect(
          vault.connect(ownerSigner).setAllocationPCT(
            BigNumber.from(await vault.TOTAL_PCT())
              .div(2)
              .add(1),
            BigNumber.from(await vault.TOTAL_PCT()).div(2)
          )
        ).to.be.revertedWith("R14");
      });

=======
        ).to.be.revertedWith("R14");
      });

      it("reverts when loanAllocationPCT + optionAllocationPCTllocation > TOTAL_PCT (2)", async function () {
        await expect(
          vault.connect(ownerSigner).setAllocationPCT(
            BigNumber.from(await vault.TOTAL_PCT())
              .div(2)
              .add(1),
            BigNumber.from(await vault.TOTAL_PCT()).div(2)
          )
        ).to.be.revertedWith("R14");
      });

>>>>>>> 13016832
      it("set new allocation PCT", async function () {
        assert.equal(
          (await vault.allocationState()).loanAllocationPCT,
          loanAllocationPCT
        );
        assert.equal(
          (await vault.allocationState()).optionAllocationPCT,
          optionAllocationPCT
        );

        let tx = await vault
          .connect(ownerSigner)
          .setAllocationPCT(
            loanAllocationPCT.div(2),
            optionAllocationPCT.div(2)
          );

        assert.equal(
          (await vault.allocationState()).loanAllocationPCT,
          loanAllocationPCT.div(2)
        );

        assert.equal(
          (await vault.allocationState()).optionAllocationPCT.toString(),
          optionAllocationPCT.div(2).toString()
        );

        await expect(tx)
          .to.emit(vault, "NewAllocationSet")
          .withArgs(
            loanAllocationPCT,
            loanAllocationPCT.div(2),
            optionAllocationPCT,
            optionAllocationPCT.div(2)
          );
      });
    });

    describe("#setLoanTermLength", () => {
      time.revertToSnapshotAfterTest();

      it("reverts when not owner call", async function () {
        await expect(vault.setLoanTermLength(86400)).to.be.revertedWith(
          "caller is not the owner"
        );
      });

      it("reverts when loanTermLength < 1 day", async function () {
        await expect(
          vault.connect(ownerSigner).setLoanTermLength(86399)
        ).to.be.revertedWith("R15");
      });

      it("set new loan term length", async function () {
        assert.equal((await vault.allocationState()).nextLoanTermLength, 0);
        let mgmtFeeBefore = await vault.managementFee();
        let tx = await vault.connect(ownerSigner).setLoanTermLength(86400);
        let currentLoanTermLength = (await vault.allocationState())
          .currentLoanTermLength;
        assert.equal((await vault.allocationState()).nextLoanTermLength, 86400);
        assert.equal(
          (await vault.allocationState()).currentLoanTermLength,
          loanTermLength
        );

        await expect(tx)
          .to.emit(vault, "NewLoanTermLength")
          .withArgs(
            (
              await vault.allocationState()
            ).currentLoanTermLength,
            (
              await vault.allocationState()
            ).nextLoanTermLength
          );

        let tx2 = await vault.connect(keeperSigner).rollToNextRound();

        let mgmtFeeAfter = await vault.managementFee();

        assert.equal(
          mgmtFeeAfter.toString(),
          mgmtFeeBefore.mul(86400).div(currentLoanTermLength).toString()
        );

        await expect(tx2)
          .to.emit(vault, "ManagementFeeSet")
          .withArgs(mgmtFeeBefore, mgmtFeeAfter);
      });
    });

    describe("#setOptionPurchaseFrequency", () => {
      time.revertToSnapshotAfterTest();
      time.revertToSnapshotAfterEach();

      it("reverts when not owner call", async function () {
        await expect(
          vault.setOptionPurchaseFrequency(86400)
        ).to.be.revertedWith("caller is not the owner");
      });

      it("reverts when _optionPurchaseFreq = 0", async function () {
        await expect(
          vault.connect(ownerSigner).setOptionPurchaseFrequency(0)
        ).to.be.revertedWith("R16");
      });

      it("reverts when _optionPurchaseFreq > _currentLoanTermLength", async function () {
        await expect(
          vault
            .connect(ownerSigner)
            .setOptionPurchaseFrequency(
              BigNumber.from(
                (
                  await vault.allocationState()
                ).currentLoanTermLength
              ).add(1)
            )
        ).to.be.revertedWith("R17");
      });

      it("reverts when _optionPurchaseFreq > _nextLoanTermLength", async function () {
        await vault.connect(ownerSigner).setLoanTermLength(86400);

        await expect(
          vault.connect(ownerSigner).setOptionPurchaseFrequency(86401)
        ).to.be.revertedWith("R17");
      });

      it("set new option purchase frequency", async function () {
        assert.equal((await vault.allocationState()).nextOptionPurchaseFreq, 0);
        let tx = await vault
          .connect(ownerSigner)
          .setOptionPurchaseFrequency(loanTermLength.div(2));
        assert.equal(
          (await vault.allocationState()).nextOptionPurchaseFreq,
          loanTermLength.div(2)
        );
        assert.equal(
          (await vault.allocationState()).currentOptionPurchaseFreq,
          optionPurchaseFreq
        );

        await expect(tx)
          .to.emit(vault, "NewOptionPurchaseFrequency")
          .withArgs(
            (
              await vault.allocationState()
            ).currentOptionPurchaseFreq,
            (
              await vault.allocationState()
            ).nextOptionPurchaseFreq
          );
      });
    });

    describe("#setFeeRecipient", () => {
      time.revertToSnapshotAfterTest();

      it("reverts when setting 0x0 as feeRecipient", async function () {
        await expect(
          vault.connect(ownerSigner).setFeeRecipient(constants.AddressZero)
        ).to.be.revertedWith("R8");
      });

      it("reverts when not owner call", async function () {
        await expect(vault.setFeeRecipient(owner)).to.be.revertedWith(
          "caller is not the owner"
        );
      });

      it("changes the fee recipient", async function () {
        await vault.connect(ownerSigner).setFeeRecipient(owner);
        assert.equal(await vault.feeRecipient(), owner);
      });
    });

    describe("#setManagementFee", () => {
      time.revertToSnapshotAfterTest();

      it("setManagementFee to 0", async function () {
        await vault.connect(ownerSigner).setManagementFee(0);
        assert.bnEqual(await vault.managementFee(), BigNumber.from(0));
      });

      it("reverts when not owner call", async function () {
        await expect(
          vault.setManagementFee(BigNumber.from("1000000").toString())
        ).to.be.revertedWith("caller is not the owner");
      });

      it("changes the management fee", async function () {
        await vault
          .connect(ownerSigner)
          .setManagementFee(BigNumber.from("1000000").toString());
        assert.equal(
          (await vault.managementFee()).toString(),
          BigNumber.from(1000000)
            .mul(FEE_SCALING)
            .div(SCALED_SECONDS_PER_YEAR.div(loanTermLength))
            .toString()
        );
      });
    });

    describe("#setPerformanceFee", () => {
      time.revertToSnapshotAfterTest();

      it("setPerformanceFee to 0", async function () {
        await vault.connect(ownerSigner).setPerformanceFee(0);
        assert.bnEqual(await vault.performanceFee(), BigNumber.from(0));
      });

      it("reverts when not owner call", async function () {
        await expect(
          vault.setPerformanceFee(BigNumber.from("1000000").toString())
        ).to.be.revertedWith("caller is not the owner");
      });

      it("changes the performance fee", async function () {
        await vault
          .connect(ownerSigner)
          .setPerformanceFee(BigNumber.from("1000000").toString());
        assert.equal(
          (await vault.performanceFee()).toString(),
          BigNumber.from("1000000").toString()
        );
      });
    });

    // Only apply to when assets is USDC
    if (params.collateralAsset === USDC_ADDRESS[chainId]) {
      describe("#depositWithPermit", () => {
        time.revertToSnapshotAfterEach();

        it("creates a pending deposit", async function () {
          const startBalance = await assetContract.balanceOf(user);

          let rdmWallet: Wallet = await generateWallet(
            assetContract,
            depositAmount,
            userSigner
          );

          const { v, r, s } = await getPermitSignature(
            rdmWallet,
            assetContract,
            vault.address,
            depositAmount,
            constants.MaxUint256
          );

          const res = await vault
            .connect(await ethers.provider.getSigner(rdmWallet.address))
            .depositWithPermit(depositAmount, constants.MaxUint256, v, r, s);

          assert.bnEqual(
            await assetContract.balanceOf(user),
            startBalance.sub(depositAmount)
          );
          assert.isTrue((await vault.totalSupply()).isZero());
          assert.isTrue((await vault.balanceOf(user)).isZero());
          await expect(res)
            .to.emit(vault, "Deposit")
            .withArgs(rdmWallet.address, depositAmount, 1);

          assert.bnEqual(await vault.totalPending(), depositAmount);
          const { round, amount } = await vault.depositReceipts(
            rdmWallet.address
          );
          assert.equal(round, 1);
          assert.bnEqual(amount, depositAmount);
        });

        it("fits gas budget for deposits [ @skip-on-coverage ]", async function () {
          await vault.connect(ownerSigner).deposit(depositAmount);

          let rdmWallet: Wallet = await generateWallet(
            assetContract,
            depositAmount,
            userSigner
          );

          const { v, r, s } = await getPermitSignature(
            rdmWallet,
            assetContract,
            vault.address,
            depositAmount,
            constants.MaxUint256
          );

          const tx1 = await vault
            .connect(await ethers.provider.getSigner(rdmWallet.address))
            .depositWithPermit(depositAmount, constants.MaxUint256, v, r, s);

          const receipt1 = await tx1.wait();
          assert.isAtMost(receipt1.gasUsed.toNumber(), 143819);
        });
      });
    } else {
      describe("#depositWithPermit", () => {
        it("reverts when asset is not USDC", async function () {
          const depositAmount = parseEther("1");
          await expect(
            vault.depositWithPermit(depositAmount)
          ).to.be.revertedWith("R20");
        });
      });
    }

    describe("#deposit", () => {
      time.revertToSnapshotAfterEach();

      beforeEach(async function () {
        // Deposit only if asset is WETH
        if (params.collateralAsset === WETH_ADDRESS[chainId]) {
          const addressToDeposit = [userSigner, ownerSigner, adminSigner];

          for (let i = 0; i < addressToDeposit.length; i++) {
            const weth = assetContract.connect(addressToDeposit[i]);
            await weth.deposit({ value: parseEther("10") });
            await weth.approve(vault.address, parseEther("10"));
          }
        }
      });

      it("creates a pending deposit", async function () {
        const startBalance = await assetContract.balanceOf(user);

        await assetContract
          .connect(userSigner)
          .approve(vault.address, depositAmount);

        const res = await vault.deposit(depositAmount);

        assert.bnEqual(
          await assetContract.balanceOf(user),
          startBalance.sub(depositAmount)
        );
        assert.isTrue((await vault.totalSupply()).isZero());
        assert.isTrue((await vault.balanceOf(user)).isZero());
        await expect(res)
          .to.emit(vault, "Deposit")
          .withArgs(user, depositAmount, 1);

        assert.bnEqual(await vault.totalPending(), depositAmount);
        const { round, amount } = await vault.depositReceipts(user);
        assert.equal(round, 1);
        assert.bnEqual(amount, depositAmount);
      });

      it("tops up existing deposit", async function () {
        const startBalance = await assetContract.balanceOf(user);
        const totalDepositAmount = depositAmount.mul(BigNumber.from(2));

        await assetContract
          .connect(userSigner)
          .approve(vault.address, totalDepositAmount);

        await vault.deposit(depositAmount);

        const tx = await vault.deposit(depositAmount);

        assert.bnEqual(
          await assetContract.balanceOf(user),
          startBalance.sub(totalDepositAmount)
        );
        assert.isTrue((await vault.totalSupply()).isZero());
        assert.isTrue((await vault.balanceOf(user)).isZero());
        await expect(tx)
          .to.emit(vault, "Deposit")
          .withArgs(user, depositAmount, 1);

        assert.bnEqual(await vault.totalPending(), totalDepositAmount);
        const { round, amount } = await vault.depositReceipts(user);
        assert.equal(round, 1);
        assert.bnEqual(amount, totalDepositAmount);
      });

      it("fits gas budget for deposits [ @skip-on-coverage ]", async function () {
        await vault.connect(ownerSigner).deposit(depositAmount);

        const tx1 = await vault.deposit(depositAmount);
        const receipt1 = await tx1.wait();
        assert.isAtMost(
          receipt1.gasUsed.toNumber(),
          params.gasLimits.depositWorstCase
        );

        const tx2 = await vault.deposit(depositAmount);
        const receipt2 = await tx2.wait();
        assert.isAtMost(
          receipt2.gasUsed.toNumber(),
          params.gasLimits.depositBestCase
        );

        // Uncomment to log gas used
        // console.log("Worst case deposit", receipt1.gasUsed.toNumber());
        // console.log("Best case deposit", receipt2.gasUsed.toNumber());
      });

      it("does not inflate the share tokens on initialization", async function () {
        const depositAmount = BigNumber.from("100000000000");

        await assetContract
          .connect(adminSigner)
          .transfer(vault.address, depositAmount);

        await vault.connect(userSigner).deposit(BigNumber.from("10000000000"));

        // user needs to get back exactly 1 ether
        // even though the total has been incremented
        assert.isTrue((await vault.balanceOf(user)).isZero());
      });

      it("reverts when minimum shares are not minted", async function () {
        await expect(
          vault
            .connect(userSigner)
            .deposit(BigNumber.from(minimumSupply).sub(BigNumber.from("1")))
        ).to.be.revertedWith("R23");
      });

      it("updates the previous deposit receipt", async function () {
        await assetContract
          .connect(userSigner)
          .approve(vault.address, params.depositAmount.mul(2));

        await vault.deposit(params.depositAmount);

        const {
          round: round1,
          amount: amount1,
          unredeemedShares: unredeemedShares1,
        } = await vault.depositReceipts(user);

        assert.equal(round1, 1);
        assert.bnEqual(amount1, params.depositAmount);
        assert.bnEqual(unredeemedShares1, BigNumber.from(0));

        await vault.connect(keeperSigner).rollToNextRound();
        await buyAllOptions();

        const {
          round: round2,
          amount: amount2,
          unredeemedShares: unredeemedShares2,
        } = await vault.depositReceipts(user);

        assert.equal(round2, 1);
        assert.bnEqual(amount2, params.depositAmount);
        assert.bnEqual(unredeemedShares2, BigNumber.from(0));

        await vault.deposit(params.depositAmount);

        assert.bnEqual(
          await assetContract.balanceOf(vault.address),
          params.depositAmount
        );
        // vault will still hold the vault shares
        assert.bnEqual(
          await vault.balanceOf(vault.address),
          params.depositAmount
        );

        const {
          round: round3,
          amount: amount3,
          unredeemedShares: unredeemedShares3,
        } = await vault.depositReceipts(user);

        assert.equal(round3, 2);
        assert.bnEqual(amount3, params.depositAmount);
        assert.bnEqual(unredeemedShares3, params.depositAmount);
      });
    });

    describe("#depositFor", () => {
      time.revertToSnapshotAfterEach();
      let creditor: String;

      beforeEach(async function () {
        // Deposit only if asset is WETH
        if (params.collateralAsset === WETH_ADDRESS[chainId]) {
          const addressToDeposit = [userSigner, ownerSigner, adminSigner];

          for (let i = 0; i < addressToDeposit.length; i++) {
            const weth = assetContract.connect(addressToDeposit[i]);
            await weth.deposit({ value: parseEther("10") });
            await weth.approve(vault.address, parseEther("10"));
          }
        }

        creditor = ownerSigner.address.toString();
      });

      it("creates a pending deposit", async function () {
        const startBalance = await assetContract.balanceOf(user);

        await assetContract
          .connect(userSigner)
          .approve(vault.address, depositAmount);

        const res = await vault.depositFor(depositAmount, creditor);

        assert.bnEqual(
          await assetContract.balanceOf(user),
          startBalance.sub(depositAmount)
        );
        assert.isTrue((await vault.totalSupply()).isZero());
        assert.isTrue((await vault.balanceOf(user)).isZero());
        await expect(res)
          .to.emit(vault, "Deposit")
          .withArgs(creditor, depositAmount, 1);

        assert.bnEqual(await vault.totalPending(), depositAmount);
        const { round, amount } = await vault.depositReceipts(creditor);
        assert.equal(round, 1);
        assert.bnEqual(amount, depositAmount);
        const { round2, amount2 } = await vault.depositReceipts(user);
        await expect(round2).to.be.undefined;
        await expect(amount2).to.be.undefined;
      });

      it("tops up existing deposit", async function () {
        const startBalance = await assetContract.balanceOf(user);
        const totalDepositAmount = depositAmount.mul(BigNumber.from(2));

        await assetContract
          .connect(userSigner)
          .approve(vault.address, totalDepositAmount);

        await vault.depositFor(depositAmount, creditor);

        const tx = await vault.depositFor(depositAmount, creditor);

        assert.bnEqual(
          await assetContract.balanceOf(user),
          startBalance.sub(totalDepositAmount)
        );
        assert.isTrue((await vault.totalSupply()).isZero());
        assert.isTrue((await vault.balanceOf(creditor)).isZero());
        await expect(tx)
          .to.emit(vault, "Deposit")
          .withArgs(creditor, depositAmount, 1);

        assert.bnEqual(await vault.totalPending(), totalDepositAmount);
        const { round, amount } = await vault.depositReceipts(creditor);
        assert.equal(round, 1);
        assert.bnEqual(amount, totalDepositAmount);
      });

      it("fits gas budget for deposits [ @skip-on-coverage ]", async function () {
        await vault.connect(ownerSigner).depositFor(depositAmount, creditor);

        const tx1 = await vault.depositFor(depositAmount, creditor);
        const receipt1 = await tx1.wait();
        assert.isAtMost(
          receipt1.gasUsed.toNumber(),
          params.gasLimits.depositWorstCase
        );

        const tx2 = await vault.depositFor(depositAmount, creditor);
        const receipt2 = await tx2.wait();
        assert.isAtMost(
          receipt2.gasUsed.toNumber(),
          params.gasLimits.depositBestCase
        );

        // Uncomment to log gas used
        // console.log("Worst case deposit", receipt1.gasUsed.toNumber());
        // console.log("Best case deposit", receipt2.gasUsed.toNumber());
      });

      it("does not inflate the share tokens on initialization", async function () {
        const depositAmount = BigNumber.from("100000000000");

        await assetContract
          .connect(adminSigner)
          .transfer(vault.address, depositAmount);

        await vault
          .connect(userSigner)
          .depositFor(BigNumber.from("10000000000"), creditor);

        // user needs to get back exactly 1 ether
        // even though the total has been incremented
        assert.isTrue((await vault.balanceOf(creditor)).isZero());
      });

      it("reverts when minimum shares are not minted", async function () {
        await expect(
          vault
            .connect(userSigner)
            .depositFor(
              BigNumber.from(minimumSupply).sub(BigNumber.from("1")),
              creditor
            )
        ).to.be.revertedWith("R23");
      });

      it("updates the previous deposit receipt", async function () {
        await assetContract
          .connect(userSigner)
          .approve(vault.address, params.depositAmount.mul(2));

        await vault.depositFor(params.depositAmount, creditor);

        const {
          round: round1,
          amount: amount1,
          unredeemedShares: unredeemedShares1,
        } = await vault.depositReceipts(creditor);

        assert.equal(round1, 1);
        assert.bnEqual(amount1, params.depositAmount);
        assert.bnEqual(unredeemedShares1, BigNumber.from(0));

        await vault.connect(keeperSigner).rollToNextRound();
        await buyAllOptions();

        const {
          round: round2,
          amount: amount2,
          unredeemedShares: unredeemedShares2,
        } = await vault.depositReceipts(creditor);

        assert.equal(round2, 1);
        assert.bnEqual(amount2, params.depositAmount);
        assert.bnEqual(unredeemedShares2, BigNumber.from(0));

        await vault.depositFor(params.depositAmount, creditor);

        assert.bnEqual(
          await assetContract.balanceOf(vault.address),
          params.depositAmount
        );
        // vault will still hold the vault shares
        assert.bnEqual(
          await vault.balanceOf(vault.address),
          params.depositAmount
        );

        const {
          round: round3,
          amount: amount3,
          unredeemedShares: unredeemedShares3,
        } = await vault.depositReceipts(creditor);

        assert.equal(round3, 2);
        assert.bnEqual(amount3, params.depositAmount);
        assert.bnEqual(unredeemedShares3, params.depositAmount);
      });
    });

    describe("#buyOption", () => {
      const depositAmount = params.depositAmount;

      time.revertToSnapshotAfterEach(async function () {
        await depositIntoVault(params.collateralAsset, vault, depositAmount);
      });

      it("reverts when not called with keeper", async function () {
        await expect(vault.connect(ownerSigner).buyOption()).to.be.revertedWith(
          "R4"
        );
      });

      it("reverts when not called in correct schedule", async function () {
        await vault.connect(keeperSigner).rollToNextRound();
        await vault.connect(keeperSigner).buyOption();
        await expect(
          vault.connect(keeperSigner).buyOption()
        ).to.be.revertedWith("R34");
      });

      it("it transfers correct amount to option seller", async function () {
        await vault.connect(keeperSigner).rollToNextRound();

        let optionsBoughtInRoundBefore = (await vault.vaultState())
          .optionsBoughtInRound;

        let balBefore = await assetContract.balanceOf(optionSeller);

        let t = await time.now();

        // Buy option
        let tx = await vault.connect(keeperSigner).buyOption();

        let optionsBoughtInRoundAfter = (await vault.vaultState())
          .optionsBoughtInRound;

        let balAfter = await assetContract.balanceOf(optionSeller);

        let optionPurchasesPerLoanTerm = BigNumber.from(
          (await vault.allocationState()).currentLoanTermLength
        ).div((await vault.allocationState()).currentOptionPurchaseFreq);

        let optionAllocation = (
          await vault.allocationState()
        ).optionAllocation.div(optionPurchasesPerLoanTerm);

        // Updates amount of options bought
        assert.bnEqual(
          optionsBoughtInRoundAfter.sub(optionsBoughtInRoundBefore),
          optionAllocation
        );

        // Sends assets to option seller
        assert.bnEqual(balAfter.sub(balBefore), optionAllocation);

        // Updates last purchase time
        assert.bnEqual(
          (await vault.vaultState()).lastOptionPurchaseTime,
          t.add(1)
        );

        await expect(tx)
          .to.emit(vault, "PurchaseOption")
          .withArgs(optionAllocation, optionSeller);
      });
    });

    describe("#payOptionYield", () => {
      const depositAmount = params.depositAmount;

      time.revertToSnapshotAfterEach(async function () {
        await depositIntoVault(params.collateralAsset, vault, depositAmount);
        await vault.connect(keeperSigner).rollToNextRound();
      });

      it("reverts when not called with option seller", async function () {
        await expect(
          vault.connect(ownerSigner)["payOptionYield(uint256)"](100)
        ).to.be.revertedWith("R6");
      });

      it("sign and pay yield", async function () {
        let optionSellerWallet: Wallet = await generateWallet(
          assetContract,
          depositAmount,
          userSigner
        );

        await vault
          .connect(ownerSigner)
          .setOptionSeller(optionSellerWallet.address);

        await time.increase(86400 * 3 + 1);
        await vault.connect(ownerSigner).commitOptionSeller();

        let balBefore = await assetContract.balanceOf(vault.address);

        const { v, r, s } = await getPermitSignature(
          optionSellerWallet,
          assetContract,
          vault.address,
          depositAmount,
          constants.MaxUint256
        );

        await vault
          .connect(await ethers.provider.getSigner(optionSellerWallet.address))
          ["payOptionYield(uint256,uint256,uint8,bytes32,bytes32)"](
            depositAmount,
            constants.MaxUint256,
            v,
            r,
            s
          );

        let balAfter = await assetContract.balanceOf(vault.address);

        // Received USDC
        assert.bnEqual(balAfter.sub(balBefore), depositAmount);
      });

      it("approve and pay yield", async function () {
        await assetContract
          .connect(optionSellerSigner)
          .approve(vault.address, depositAmount);

        let balBefore = await assetContract.balanceOf(vault.address);

        await vault
          .connect(optionSellerSigner)
          ["payOptionYield(uint256)"](depositAmount);

        let balAfter = await assetContract.balanceOf(vault.address);

        // Received USDC
        assert.bnEqual(balAfter.sub(balBefore), depositAmount);
      });

      it("adds option yield to vault", async function () {
        await assetContract
          .connect(optionSellerSigner)
          .approve(vault.address, depositAmount.mul(2));

        let tx = await vault
          .connect(optionSellerSigner)
          ["payOptionYield(uint256)"](depositAmount);

        let yieldInUSD = depositAmount.sub(
          (await vault.allocationState()).optionAllocation.div(
            loanTermLength.div(optionPurchaseFreq)
          )
        );

        await expect(tx)
          .to.emit(vault, "PayOptionYield")
          .withArgs(depositAmount, yieldInUSD, optionSeller);

        let tx2 = await vault
          .connect(optionSellerSigner)
          ["payOptionYield(uint256)"](1);

        await expect(tx2)
          .to.emit(vault, "PayOptionYield")
          .withArgs(1, 0, optionSeller);
      });
    });

    describe("#returnLentFunds", () => {
      const depositAmount = params.depositAmount;

      time.revertToSnapshotAfterEach(async function () {
        await depositIntoVault(params.collateralAsset, vault, depositAmount);
      });

      it("reverts when not called with borrower", async function () {
        await expect(
          vault.connect(ownerSigner)["returnLentFunds(uint256)"](100)
        ).to.be.revertedWith("R5");
      });

      it("sign and pay principal + interest", async function () {
        let borrowerWallet: Wallet = await generateWallet(
          assetContract,
          depositAmount,
          userSigner
        );

        await vault
          .connect(ownerSigner)
          .updateBorrowerBasket([borrowerWallet.address], [100]);

        await time.increase(86400 * 3 + 1);
        await vault.connect(keeperSigner).rollToNextRound();

        let balBefore = await assetContract.balanceOf(vault.address);

        const { v, r, s } = await getPermitSignature(
          borrowerWallet,
          assetContract,
          vault.address,
          depositAmount,
          constants.MaxUint256
        );

        await vault
          .connect(await ethers.provider.getSigner(borrowerWallet.address))
          ["returnLentFunds(uint256,uint256,uint8,bytes32,bytes32)"](
            depositAmount,
            constants.MaxUint256,
            v,
            r,
            s
          );

        let balAfter = await assetContract.balanceOf(vault.address);

        // Received USDC
        assert.bnEqual(balAfter.sub(balBefore), depositAmount);
      });

      it("approve and pay principal + interest", async function () {
        await vault.connect(keeperSigner).rollToNextRound();

        await assetContract
          .connect(borrowerSigner)
          .approve(vault.address, depositAmount);

        let balBefore = await assetContract.balanceOf(vault.address);

        await vault
          .connect(borrowerSigner)
          ["returnLentFunds(uint256)"](depositAmount);

        let balAfter = await assetContract.balanceOf(vault.address);

        // Received USDC
        assert.bnEqual(balAfter.sub(balBefore), depositAmount);
      });

      it("adds option yield to vault", async function () {
        await vault.connect(keeperSigner).rollToNextRound();

        let newDepositAmount = depositAmount.div(2);

        await assetContract
          .connect(borrowerSigner)
          .approve(vault.address, depositAmount);

        let amtFundsReturnedBefore = (await vault.vaultState())
          .amtFundsReturned;
        let totalBalanceBefore = await vault.totalBalance();

        let tx = await vault
          .connect(borrowerSigner)
          ["returnLentFunds(uint256)"](newDepositAmount);

        let amtFundsReturnedAfter = (await vault.vaultState()).amtFundsReturned;
        let totalBalanceAfter = await vault.totalBalance();

        // Test amount funds increased
        assert.bnEqual(
          amtFundsReturnedAfter.sub(amtFundsReturnedBefore),
          newDepositAmount
        );

        // Test total balance stayed the same
        assert.bnEqual(totalBalanceAfter, totalBalanceBefore);

        let totalToReturn = newDepositAmount.sub(
          (await vault.allocationState()).loanAllocation
        );

        if (parseInt(totalToReturn.toString()) < 0) {
          totalToReturn = BigNumber.from(0);
        }

        await expect(tx)
          .to.emit(vault, "CloseLoan")
          .withArgs(newDepositAmount, totalToReturn, borrower);

        let tx2 = await vault
          .connect(borrowerSigner)
          ["returnLentFunds(uint256)"](1);

        await expect(tx2).to.emit(vault, "CloseLoan").withArgs(1, 0, borrower);
      });

      it("adds option yield to vault pt 2", async function () {
        await vault.connect(keeperSigner).rollToNextRound();

        await assetContract
          .connect(borrowerSigner)
          .approve(vault.address, depositAmount);

        let totalBalanceBefore = await vault.totalBalance();

        await vault
          .connect(borrowerSigner)
          ["returnLentFunds(uint256)"](depositAmount);

        let totalBalanceAfter = await vault.totalBalance();

        // Diff from capping amtFundsReturned in total balance
        let diff = depositAmount.sub(
          (await vault.allocationState()).loanAllocation
        );

        // Test total balance stayed the same
        assert.bnEqual(totalBalanceAfter, totalBalanceBefore.add(diff));
      });
    });

    describe("#rollToNextRound", () => {
      const depositAmount = params.depositAmount;

      time.revertToSnapshotAfterEach(async function () {
        await depositIntoVault(params.collateralAsset, vault, depositAmount);
      });

      it("reverts when not called with keeper", async function () {
        await expect(
          vault.connect(ownerSigner).rollToNextRound()
        ).to.be.revertedWith("R4");
      });

      it("reverts when calling before round over", async function () {
        const firstTx = await vault.connect(keeperSigner).rollToNextRound();

        for (let i = 0; i < borrowers.length; i++) {
          await expect(firstTx)
            .to.emit(vault, "OpenLoan")
            .withArgs(
              (await vault.allocationState()).loanAllocation
                .mul(
                  (
                    await vault.borrowerWeights(await vault.borrowers(i))
                  ).borrowerWeight
                )
                .div(await vault.totalBorrowerWeight()),
              await vault.borrowers(i)
            );
        }

        // Loan allocation PCT of the vault's balance is allocated to loan
        assert.bnEqual(
          await assetContract.balanceOf(vault.address),
          depositAmount.mul(optionAllocationPCT).div(await vault.TOTAL_PCT())
        );

        await expect(
          vault.connect(keeperSigner).rollToNextRound()
        ).to.be.revertedWith("R39");
      });

      it("reverts when calling within borrow basket timelock period", async function () {
        await vault
          .connect(ownerSigner)
          .updateBorrowerBasket([constants.AddressZero], [100]);

        await expect(
          vault.connect(keeperSigner).rollToNextRound()
        ).to.be.revertedWith("R10");
      });

      it("transfers funds to borrowers", async function () {
        let balBefore: Array<BigNumber> = [];

        for (let i = 0; i < borrowers.length; i++) {
          balBefore.push(
            BigNumber.from(await assetContract.balanceOf(borrowers[i]))
          );
        }

        await vault.connect(keeperSigner).rollToNextRound();

        for (let i = 0; i < borrowers.length; i++) {
          // Loan allocation PCT of the vault's balance is allocated to loan
          assert.bnEqual(
            (await assetContract.balanceOf(borrowers[i])).sub(balBefore[i]),
            (await vault.allocationState()).loanAllocation
              .mul(
                (await vault.borrowerWeights(await vault.borrowers(i)))
                  .borrowerWeight
              )
              .div(await vault.totalBorrowerWeight())
          );
        }
      });

      it("updates allocation state", async function () {
        let newLoanTermLength = 86400;
        let newOptionPurchaseFrequency = 43200;

        await rollToNextRound(true, true, true);

        await vault.connect(ownerSigner).setLoanTermLength(newLoanTermLength);
        await vault
          .connect(ownerSigner)
          .setOptionPurchaseFrequency(newOptionPurchaseFrequency);

        await rollToNextRound(true, true, false);

        // Sets new loan term length / option purchase frequency

        assert.equal((await vault.allocationState()).nextLoanTermLength, 0);
        assert.equal(
          (await vault.allocationState()).currentLoanTermLength,
          newLoanTermLength
        );

        assert.equal((await vault.allocationState()).nextOptionPurchaseFreq, 0);
        assert.equal(
          (await vault.allocationState()).currentOptionPurchaseFreq,
          newOptionPurchaseFrequency
        );

        // Sets correct allocation for loan / option purchases
        assert.equal(
          (await vault.allocationState()).loanAllocation.toString(),
          BigNumber.from((await vault.allocationState()).loanAllocationPCT)
            .mul((await vault.vaultState()).lockedAmount)
            .div(await vault.TOTAL_PCT())
            .toString()
        );

        assert.equal(
          (await vault.allocationState()).optionAllocation.toString(),
          BigNumber.from((await vault.allocationState()).optionAllocationPCT)
            .mul((await vault.vaultState()).lockedAmount)
            .div(await vault.TOTAL_PCT())
            .toString()
        );

        let now = await time.now();

        // Sets correct lastEpochTime
        assert.equal(
          (await vault.vaultState()).lastEpochTime.toString(),
          now
            .sub(BigNumber.from(parseInt(now.toString()) % 86400))
            .add(28800)
            .toString()
        );
      });

      it("commits borrow basket", async function () {
        assert.equal(await vault.totalBorrowerWeight(), 0);

        let tx = await vault.connect(keeperSigner).rollToNextRound();

        let totalBorrowerWeight = borrowerWeights.reduce(
          (partialSum, a) => partialSum + a,
          0
        );

        for (let i = 0; i < borrowers.length; i++) {
          assert.equal(
            (await vault.borrowerWeights(borrowers[i])).borrowerWeight,
            borrowerWeights[i]
          );
          assert.equal(
            (await vault.borrowerWeights(borrowers[i])).pendingBorrowerWeight,
            borrowerWeights[i]
          );
        }

        assert.equal(await vault.totalBorrowerWeight(), totalBorrowerWeight);

        await expect(tx)
          .to.emit(vault, "CommitBorrowerBasket")
          .withArgs(totalBorrowerWeight);
      });

      it("commits borrow basket with new basket update", async function () {
        assert.equal(await vault.totalBorrowerWeight(), 0);

        await vault.connect(keeperSigner).rollToNextRound();

        let totalBorrowerWeight = await vault.totalBorrowerWeight();

        let addedWeight = 1000;

        await vault
          .connect(ownerSigner)
          .updateBorrowerBasket(
            [borrowers[0]],
            [borrowerWeights[0] + addedWeight]
          );

        // Time increase to next round
        await time.increaseTo(
          (
            await vault.vaultState()
          ).lastEpochTime.add(
            (
              await vault.allocationState()
            ).currentLoanTermLength
          )
        );

        await vault.connect(keeperSigner).rollToNextRound();

        let totalBorrowerWeight2 = await vault.totalBorrowerWeight();

        assert.equal(
          totalBorrowerWeight2.sub(totalBorrowerWeight),
          addedWeight
        );
      });

      it("removes allocation to borrower with new basket update", async function () {
        await vault.connect(keeperSigner).rollToNextRound();

        let totalBorrowerWeight = await vault.totalBorrowerWeight();
        let balBefore = await assetContract.balanceOf(borrowers[0]);

        await vault
          .connect(ownerSigner)
          .updateBorrowerBasket([borrowers[0]], [0]);

        // Time increase to next round
        await time.increaseTo(
          (
            await vault.vaultState()
          ).lastEpochTime.add(
            (
              await vault.allocationState()
            ).currentLoanTermLength
          )
        );

        await vault.connect(keeperSigner).rollToNextRound();

        let totalBorrowerWeight2 = await vault.totalBorrowerWeight();
        let balAfter = await assetContract.balanceOf(borrowers[0]);

        assert.equal(
          totalBorrowerWeight.sub(totalBorrowerWeight2).toString(),
          borrowerWeights[0].toString()
        );
        assert.equal(balAfter.sub(balBefore).toString(), "0");
      });

      it("withdraws and roll funds into next round, after breaking even", async function () {
        const firstTx = await vault.connect(keeperSigner).rollToNextRound();

        for (let i = 0; i < borrowers.length; i++) {
          await expect(firstTx)
            .to.emit(vault, "OpenLoan")
            .withArgs(
              (await vault.allocationState()).loanAllocation
                .mul(
                  (
                    await vault.borrowerWeights(await vault.borrowers(i))
                  ).borrowerWeight
                )
                .div(await vault.totalBorrowerWeight()),
              await vault.borrowers(i)
            );
        }

        await buyAllOptions();

        const beforeBalance = await assetContract.balanceOf(vault.address);

        // For breaking even

        // Repay Interest
        let interest = BigNumber.from(
          (await vault.allocationState()).optionAllocation
        );
        let totalToReturn = (await vault.allocationState()).loanAllocation.add(
          interest
        );

        await assetContract
          .connect(borrowerSigner)
          .approve(vault.address, totalToReturn);
        let firstCloseTx = await vault
          .connect(borrowerSigner)
          ["returnLentFunds(uint256)"](totalToReturn);

        const afterBalance = await assetContract.balanceOf(vault.address);

        // test that the vault's balance stayed same
        assert.equal(
          parseInt(depositAmount.toString()),
          parseInt(BigNumber.from(afterBalance).sub(beforeBalance).toString())
        );

        await expect(firstCloseTx)
          .to.emit(vault, "CloseLoan")
          .withArgs(totalToReturn, interest, borrower);

        // Time increase to next round
        await time.increaseTo(
          (
            await vault.vaultState()
          ).lastEpochTime.add(
            (
              await vault.allocationState()
            ).currentLoanTermLength
          )
        );

        await assetContract.balanceOf(vault.address);

        await vault.connect(keeperSigner).rollToNextRound();

        for (let i = 0; i < borrowers.length; i++) {
          await expect(firstTx)
            .to.emit(vault, "OpenLoan")
            .withArgs(
              (await vault.allocationState()).loanAllocation
                .mul(
                  (
                    await vault.borrowerWeights(await vault.borrowers(i))
                  ).borrowerWeight
                )
                .div(await vault.totalBorrowerWeight()),
              await vault.borrowers(i)
            );
        }

        assert.equal(
          (await assetContract.balanceOf(vault.address)).toString(),
          depositAmount.mul(optionAllocationPCT).div(await vault.TOTAL_PCT())
        );
      });

      it("withdraws and roll funds into next option, after bought options expiry ITM", async function () {
        const firstTx = await vault.connect(keeperSigner).rollToNextRound();

        for (let i = 0; i < borrowers.length; i++) {
          await expect(firstTx)
            .to.emit(vault, "OpenLoan")
            .withArgs(
              (await vault.allocationState()).loanAllocation
                .mul(
                  (
                    await vault.borrowerWeights(await vault.borrowers(i))
                  ).borrowerWeight
                )
                .div(await vault.totalBorrowerWeight()),
              await vault.borrowers(0)
            );
        }

        await buyAllOptions();

        const beforeBalance = await assetContract.balanceOf(vault.address);

        // For earning yield
        let yieldAmount = BigNumber.from(
          (await vault.allocationState()).optionAllocation
        ).mul(2);
        await assetContract
          .connect(optionSellerSigner)
          .approve(vault.address, yieldAmount);
        await vault
          .connect(optionSellerSigner)
          ["payOptionYield(uint256)"](yieldAmount);

        // Repay Interest
        let interest = BigNumber.from(
          (await vault.allocationState()).optionAllocation
        );
        let totalToReturn = (await vault.allocationState()).loanAllocation.add(
          interest
        );
        await assetContract
          .connect(borrowerSigner)
          .approve(vault.address, totalToReturn);
        let firstCloseTx = await vault
          .connect(borrowerSigner)
          ["returnLentFunds(uint256)"](totalToReturn);

        const afterBalance = await assetContract.balanceOf(vault.address);

        // test that the vault's balance increased when earning yield
        assert.equal(
          parseInt(depositAmount.add(yieldAmount).toString()),
          parseInt(BigNumber.from(afterBalance).sub(beforeBalance).toString())
        );

        await expect(firstCloseTx)
          .to.emit(vault, "CloseLoan")
          .withArgs(totalToReturn, interest, borrower);

        // Time increase to next round
        await time.increaseTo(
          (
            await vault.vaultState()
          ).lastEpochTime.add(
            (
              await vault.allocationState()
            ).currentLoanTermLength
          )
        );

        let pendingAmount = (await vault.vaultState()).totalPending;
        let [secondInitialLockedBalance, queuedWithdrawAmount] =
          await lockedBalanceForRollover(vault);

        const secondInitialTotalBalance = await vault.totalBalance();

        const secondTx = await vault.connect(keeperSigner).rollToNextRound();

        let vaultFees = secondInitialLockedBalance
          .add(queuedWithdrawAmount)
          .sub(pendingAmount)
          .mul(await vault.managementFee())
          .div(BigNumber.from(100).mul(BigNumber.from(10).pow(6)));

        vaultFees = vaultFees.add(
          secondInitialLockedBalance
            .add(queuedWithdrawAmount)
            .sub((await vault.vaultState()).lastLockedAmount)
            .sub(pendingAmount)
            .mul(await vault.performanceFee())
            .div(BigNumber.from(100).mul(BigNumber.from(10).pow(6)))
        );

        const totalBalanceAfterFee = await vault.totalBalance();

        assert.bnLt(
          secondInitialTotalBalance.sub(totalBalanceAfterFee),
          vaultFees
        );

        assert.bnGt(
          secondInitialTotalBalance.sub(totalBalanceAfterFee),
          vaultFees.mul(99).div(100)
        );

        for (let i = 0; i < borrowers.length; i++) {
          await expect(secondTx)
            .to.emit(vault, "OpenLoan")
            .withArgs(
              (await vault.allocationState()).loanAllocation
                .mul(
                  (
                    await vault.borrowerWeights(await vault.borrowers(i))
                  ).borrowerWeight
                )
                .div(await vault.totalBorrowerWeight()),
              await vault.borrowers(i)
            );
        }

        assert.bnLt(
          await assetContract.balanceOf(vault.address),
          (await vault.allocationState()).optionAllocation.mul(101).div(100)
        );

        assert.bnGt(
          await assetContract.balanceOf(vault.address),
          (await vault.allocationState()).optionAllocation
        );
      });

      it("withdraws and roll funds into next option, after bought options expiry ITM (initiateWithdraw)", async function () {
        await depositIntoVault(
          params.collateralAsset,
          vault,
          depositAmount,
          ownerSigner
        );

        await vault.connect(keeperSigner).rollToNextRound();

        await vault
          .connect(ownerSigner)
          .initiateWithdraw(params.depositAmount.div(2));

        // Repay Interest
        let interest = BigNumber.from(
          (await vault.allocationState()).optionAllocation
        );
        let totalToReturn = BigNumber.from(
          (await vault.allocationState()).loanAllocation
        ).add(interest);
        await assetContract
          .connect(borrowerSigner)
          .approve(vault.address, totalToReturn);
        await vault
          .connect(borrowerSigner)
          ["returnLentFunds(uint256)"](totalToReturn);

        // Time increase to next round
        await time.increaseTo(
          (
            await vault.vaultState()
          ).lastEpochTime.add(
            (
              await vault.allocationState()
            ).currentLoanTermLength
          )
        );

        await vault.connect(keeperSigner).rollToNextRound();

        let [, queuedWithdrawAmountInitial] = await lockedBalanceForRollover(
          vault
        );

        await vault.initiateWithdraw(params.depositAmount.div(2));

        for (
          let i = 0;
          i <
          parseInt(
            BigNumber.from(
              (await vault.allocationState()).currentLoanTermLength
            )
              .div((await vault.allocationState()).currentOptionPurchaseFreq)
              .toString()
          );
          i++
        ) {
          await vault.connect(keeperSigner).buyOption();
          await time.increaseTo(
            (
              await vault.vaultState()
            ).lastOptionPurchaseTime.add(
              (
                await vault.allocationState()
              ).currentOptionPurchaseFreq
            )
          );
        }

        // For earning yield
        let yieldAmount = (await vault.allocationState()).optionAllocation.mul(
          2
        );
        await assetContract
          .connect(optionSellerSigner)
          .approve(vault.address, yieldAmount);
        await vault
          .connect(optionSellerSigner)
          ["payOptionYield(uint256)"](yieldAmount);

        // Repay Interest
        let interest2 = BigNumber.from(
          (await vault.allocationState()).optionAllocation
        );
        let totalToReturn2 = (await vault.allocationState()).loanAllocation.add(
          interest2
        );
        await assetContract
          .connect(borrowerSigner)
          .approve(vault.address, totalToReturn2);
        await vault
          .connect(borrowerSigner)
          ["returnLentFunds(uint256)"](totalToReturn2);

        let pendingAmount = (await vault.vaultState()).totalPending;
        let [secondInitialLockedBalance, queuedWithdrawAmount] =
          await lockedBalanceForRollover(vault);

        const secondInitialBalance = await vault.totalBalance();

        await vault.connect(keeperSigner).rollToNextRound();

        let vaultFees = secondInitialLockedBalance
          .add(queuedWithdrawAmount.sub(queuedWithdrawAmountInitial))
          .sub(pendingAmount)
          .mul(await vault.managementFee())
          .div(BigNumber.from(100).mul(BigNumber.from(10).pow(6)));

        vaultFees = vaultFees.add(
          secondInitialLockedBalance
            .add(queuedWithdrawAmount.sub(queuedWithdrawAmountInitial))
            .sub((await vault.vaultState()).lastLockedAmount)
            .sub(pendingAmount)
            .mul(await vault.performanceFee())
            .div(BigNumber.from(100).mul(BigNumber.from(10).pow(6)))
        );

        // To take into account imprecision with transfers to borrowers with weights
        // Do range

        assert.equal(
          secondInitialBalance.sub(await vault.totalBalance()).toString(),
          vaultFees.toString()
        );
      });

      it("does not debit the user on first deposit", async () => {
        // totalBalance should remain the same before and after roll
        const startBalance = await vault.totalBalance();

        await vault.connect(keeperSigner).rollToNextRound();

        assert.bnEqual(await vault.totalBalance(), startBalance);
        assert.bnEqual(await vault.accountVaultBalance(user), depositAmount);

        // simulate a profit by transferring some tokens
        await assetContract
          .connect(userSigner)
          .transfer(vault.address, BigNumber.from(1));

        // totalBalance should remain the same before and after roll
        const secondStartBalance = await vault.totalBalance();

        await buyAllOptions();
        await repayInterest();

        // Time increase to next round
        await time.increaseTo(
          (
            await vault.vaultState()
          ).lastEpochTime.add(
            (
              await vault.allocationState()
            ).currentLoanTermLength
          )
        );

        await vault.connect(keeperSigner).rollToNextRound();

        // After the first round, the user is charged the fee
        assert.bnLt(await vault.totalBalance(), secondStartBalance);
        assert.bnLt(await vault.accountVaultBalance(user), depositAmount);
      });

      it("fits gas budget [ @skip-on-coverage ]", async function () {
        const tx = await vault.connect(keeperSigner).rollToNextRound();
        const receipt = await tx.wait();

        assert.isAtMost(receipt.gasUsed.toNumber(), 1018000);
      });
    });

    describe("#assetBalance", () => {
      time.revertToSnapshotAfterEach(async function () {
        await depositIntoVault(
          params.collateralAsset,
          vault,
          params.depositAmount
        );

        await vault.connect(keeperSigner).rollToNextRound();
      });

      it("returns the free balance - locked, if free > locked", async function () {
        const newDepositAmount = BigNumber.from("1000000000000");
        await depositIntoVault(params.collateralAsset, vault, newDepositAmount);

        assert.bnEqual(
          await assetContract.balanceOf(vault.address),
          newDepositAmount.add((await vault.allocationState()).optionAllocation)
        );
      });
    });

    describe("#maxRedeem", () => {
      time.revertToSnapshotAfterEach(async function () {});

      it("is able to redeem deposit at new price per share", async function () {
        await assetContract
          .connect(userSigner)
          .approve(vault.address, params.depositAmount);

        await vault.deposit(params.depositAmount);

        await vault.connect(keeperSigner).rollToNextRound();

        const tx = await vault.maxRedeem();

        assert.bnEqual(
          (await assetContract.balanceOf(vault.address)).sub(
            (await vault.allocationState()).optionAllocation
          ),
          BigNumber.from(0)
        );
        assert.bnEqual(await vault.balanceOf(user), params.depositAmount);
        assert.bnEqual(await vault.balanceOf(vault.address), BigNumber.from(0));

        await expect(tx)
          .to.emit(vault, "Redeem")
          .withArgs(user, params.depositAmount, 1);

        const { round, amount, unredeemedShares } = await vault.depositReceipts(
          user
        );

        assert.equal(round, 1);
        assert.bnEqual(amount, BigNumber.from(0));
        assert.bnEqual(unredeemedShares, BigNumber.from(0));
      });

      it("changes balance only once when redeeming twice", async function () {
        await assetContract
          .connect(userSigner)
          .approve(vault.address, params.depositAmount);

        await vault.deposit(params.depositAmount);

        await vault.connect(keeperSigner).rollToNextRound();

        await vault.maxRedeem();

        assert.bnEqual(
          (await assetContract.balanceOf(vault.address)).sub(
            (await vault.allocationState()).optionAllocation
          ),
          BigNumber.from(0)
        );
        assert.bnEqual(await vault.balanceOf(user), params.depositAmount);
        assert.bnEqual(await vault.balanceOf(vault.address), BigNumber.from(0));

        const { round, amount, unredeemedShares } = await vault.depositReceipts(
          user
        );

        assert.equal(round, 1);
        assert.bnEqual(amount, BigNumber.from(0));
        assert.bnEqual(unredeemedShares, BigNumber.from(0));

        let res = await vault.maxRedeem();

        await expect(res).to.not.emit(vault, "Transfer");

        assert.bnEqual(
          (await assetContract.balanceOf(vault.address)).sub(
            (await vault.allocationState()).optionAllocation
          ),
          BigNumber.from(0)
        );

        assert.bnEqual(await vault.balanceOf(user), params.depositAmount);
        assert.bnEqual(await vault.balanceOf(vault.address), BigNumber.from(0));
      });

      it("redeems after a deposit what was unredeemed from previous rounds", async function () {
        await assetContract
          .connect(userSigner)
          .approve(vault.address, params.depositAmount.mul(2));
        await vault.deposit(params.depositAmount);

        await rollToNextRound(false, false, false);

        await vault.deposit(params.depositAmount);

        const tx = await vault.maxRedeem();

        await expect(tx)
          .to.emit(vault, "Redeem")
          .withArgs(user, params.depositAmount, 2);
      });

      it("is able to redeem deposit at correct pricePerShare after closing with options bought expiry OTM", async function () {
        await assetContract
          .connect(userSigner)
          .approve(vault.address, params.depositAmount);

        await assetContract
          .connect(ownerSigner)
          .approve(vault.address, params.depositAmount);

        await vault.connect(keeperSigner).rollToNextRound();

        // Mid-week deposit in round 1
        await assetContract
          .connect(userSigner)
          .transfer(owner, params.depositAmount);
        await vault.connect(ownerSigner).deposit(params.depositAmount);

        await rollToNextRound(true, true, false);

        // Mid-week deposit in round 2
        await vault.connect(userSigner).deposit(params.depositAmount);

        const beforeBalance = await vault.totalBalance();

        const beforePps = await vault.pricePerShare();

        await rollToNextRound(false, false, false);

        const afterBalance = await vault.totalBalance();
        const afterPps = await vault.pricePerShare();
        const expectedMintAmountAfterLoss = params.depositAmount
          .mul(BigNumber.from(10).pow(params.tokenDecimals))
          .div(afterPps);

        assert.bnGt(beforeBalance, afterBalance);
        assert.bnGt(beforePps, afterPps);

        // owner should lose money
        // User should not lose money
        // owner redeems the deposit from round 1 so there is a loss from OTM bought options
        const tx1 = await vault.connect(ownerSigner).maxRedeem();
        await expect(tx1)
          .to.emit(vault, "Redeem")
          .withArgs(owner, params.depositAmount, 2);

        const {
          round: round1,
          amount: amount1,
          unredeemedShares: unredeemedShares1,
        } = await vault.depositReceipts(owner);
        assert.equal(round1, 2);
        assert.bnEqual(amount1, BigNumber.from(0));
        assert.bnEqual(unredeemedShares1, BigNumber.from(0));
        assert.bnEqual(await vault.balanceOf(owner), params.depositAmount);

        // User deposit in round 2 so no loss
        // we should use the pps after the loss which is the lower pps
        const tx2 = await vault.connect(userSigner).maxRedeem();

        await expect(tx2)
          .to.emit(vault, "Redeem")
          .withArgs(user, expectedMintAmountAfterLoss, 3);

        const {
          round: round2,
          amount: amount2,
          unredeemedShares: unredeemedShares2,
        } = await vault.depositReceipts(user);
        assert.equal(round2, 3);
        assert.bnEqual(amount2, BigNumber.from(0));
        assert.bnEqual(unredeemedShares2, BigNumber.from(0));
        assert.bnEqual(
          await vault.balanceOf(user),
          expectedMintAmountAfterLoss
        );
      });
    });

    describe("#redeem", () => {
      time.revertToSnapshotAfterEach();

      it("reverts when 0 passed", async function () {
        await assetContract
          .connect(userSigner)
          .approve(vault.address, depositAmount);
        await vault.deposit(depositAmount);
        await rollToNextRound();
        await expect(vault.redeem(0)).to.be.revertedWith("R29");
      });

      it("reverts when redeeming more than available", async function () {
        await assetContract
          .connect(userSigner)
          .approve(vault.address, depositAmount);
        await vault.deposit(depositAmount);

        await rollToNextRound();

        await expect(vault.redeem(depositAmount.add(1))).to.be.revertedWith(
          "R30"
        );
      });

      it("decreases unredeemed shares", async function () {
        await assetContract
          .connect(userSigner)
          .approve(vault.address, depositAmount);
        await vault.deposit(depositAmount);

        await rollToNextRound();

        const redeemAmount = BigNumber.from(1);
        const tx1 = await vault.redeem(redeemAmount);

        await expect(tx1)
          .to.emit(vault, "Redeem")
          .withArgs(user, redeemAmount, 1);

        const {
          round: round1,
          amount: amount1,
          unredeemedShares: unredeemedShares1,
        } = await vault.depositReceipts(user);

        assert.equal(round1, 1);
        assert.bnEqual(amount1, BigNumber.from(0));
        assert.bnEqual(unredeemedShares1, depositAmount.sub(redeemAmount));

        const tx2 = await vault.redeem(depositAmount.sub(redeemAmount));

        await expect(tx2)
          .to.emit(vault, "Redeem")
          .withArgs(user, depositAmount.sub(redeemAmount), 1);

        const {
          round: round2,
          amount: amount2,
          unredeemedShares: unredeemedShares2,
        } = await vault.depositReceipts(user);

        assert.equal(round2, 1);
        assert.bnEqual(amount2, BigNumber.from(0));
        assert.bnEqual(unredeemedShares2, BigNumber.from(0));
      });
    });

    describe("#withdrawInstantly", () => {
      time.revertToSnapshotAfterEach();

      it("reverts with 0 amount", async function () {
        await assetContract
          .connect(userSigner)
          .approve(vault.address, depositAmount);
        await vault.deposit(depositAmount);

        await expect(vault.withdrawInstantly(0)).to.be.revertedWith("R31");
      });

      it("reverts when withdrawing more than available", async function () {
        await assetContract
          .connect(userSigner)
          .approve(vault.address, depositAmount);
        await vault.deposit(depositAmount);

        await expect(
          vault.withdrawInstantly(depositAmount.add(1))
        ).to.be.revertedWith("R33");
      });

      it("reverts when deposit receipt is processed", async function () {
        await assetContract
          .connect(userSigner)
          .approve(vault.address, depositAmount);
        await vault.deposit(depositAmount);

        await rollToNextRound();

        await vault.maxRedeem();

        await expect(
          vault.withdrawInstantly(depositAmount.add(1))
        ).to.be.revertedWith("R32");
      });

      it("reverts when withdrawing next round", async function () {
        await assetContract
          .connect(userSigner)
          .approve(vault.address, depositAmount);
        await vault.deposit(depositAmount);

        await rollToNextRound();

        await expect(
          vault.withdrawInstantly(depositAmount.add(1))
        ).to.be.revertedWith("R32");
      });

      it("withdraws the amount in deposit receipt", async function () {
        await assetContract
          .connect(userSigner)
          .approve(vault.address, depositAmount);
        await vault.deposit(depositAmount);

        let startBalance: BigNumber;
        let withdrawAmount: BigNumber;
        if (collateralAsset === WETH_ADDRESS[chainId]) {
          startBalance = await provider.getBalance(user);
        } else {
          startBalance = await assetContract.balanceOf(user);
        }

        const tx = await vault.withdrawInstantly(depositAmount, { gasPrice });
        const receipt = await tx.wait();

        if (collateralAsset === WETH_ADDRESS[chainId]) {
          const endBalance = await provider.getBalance(user);
          withdrawAmount = endBalance
            .sub(startBalance)
            .add(receipt.gasUsed.mul(gasPrice));
        } else {
          const endBalance = await assetContract.balanceOf(user);
          withdrawAmount = endBalance.sub(startBalance);
        }
        assert.bnEqual(withdrawAmount, depositAmount);

        await expect(tx)
          .to.emit(vault, "InstantWithdraw")
          .withArgs(user, depositAmount, 1);

        const { round, amount } = await vault.depositReceipts(user);
        assert.equal(round, 1);
        assert.bnEqual(amount, BigNumber.from(0));

        // Should decrement the pending amounts
        assert.bnEqual(await vault.totalPending(), BigNumber.from(0));
      });
    });

    describe("#initiateWithdraw", () => {
      time.revertToSnapshotAfterEach(async () => {});

      it("reverts when user initiates withdraws without any deposit", async function () {
        await expect(vault.initiateWithdraw(depositAmount)).to.be.revertedWith(
          "ERC20: transfer amount exceeds balance"
        );
      });

      it("reverts when passed 0 shares", async function () {
        await expect(vault.initiateWithdraw(0)).to.be.revertedWith("R24");
      });

      it("reverts when withdrawing more than unredeemed balance", async function () {
        await assetContract
          .connect(userSigner)
          .approve(vault.address, depositAmount);
        await vault.deposit(depositAmount);

        await rollToNextRound();

        await expect(
          vault.initiateWithdraw(depositAmount.add(1))
        ).to.be.revertedWith("ERC20: transfer amount exceeds balance");
      });

      it("reverts when withdrawing more than vault + account balance", async function () {
        await assetContract
          .connect(userSigner)
          .approve(vault.address, depositAmount);
        await vault.deposit(depositAmount);

        await rollToNextRound();

        // Move 1 share into account
        await vault.redeem(1);

        await expect(
          vault.initiateWithdraw(depositAmount.add(1))
        ).to.be.revertedWith("ERC20: transfer amount exceeds balance");
      });

      it("reverts when initiating with past existing withdrawal", async function () {
        await assetContract
          .connect(userSigner)
          .approve(vault.address, depositAmount);
        await vault.deposit(depositAmount);

        await rollToNextRound();

        await vault.initiateWithdraw(depositAmount.div(2));

        await rollToNextRound();

        await expect(
          vault.initiateWithdraw(depositAmount.div(2))
        ).to.be.revertedWith("R25");
      });

      it("creates withdrawal from unredeemed shares", async function () {
        await assetContract
          .connect(userSigner)
          .approve(vault.address, depositAmount);
        await vault.deposit(depositAmount);

        await rollToNextRound();

        const tx = await vault.initiateWithdraw(depositAmount);

        await expect(tx)
          .to.emit(vault, "InitiateWithdraw")
          .withArgs(user, depositAmount, 2);

        await expect(tx)
          .to.emit(vault, "Transfer")
          .withArgs(vault.address, user, depositAmount);

        const { round, shares } = await vault.withdrawals(user);
        assert.equal(round, 2);
        assert.bnEqual(shares, depositAmount);
      });

      it("creates withdrawal by debiting user shares", async function () {
        await assetContract
          .connect(userSigner)
          .approve(vault.address, depositAmount);
        await vault.deposit(depositAmount);

        await rollToNextRound();

        await vault.redeem(depositAmount.div(2));

        const tx = await vault.initiateWithdraw(depositAmount);

        await expect(tx)
          .to.emit(vault, "InitiateWithdraw")
          .withArgs(user, depositAmount, 2);

        // First we redeem the leftover amount
        await expect(tx)
          .to.emit(vault, "Transfer")
          .withArgs(vault.address, user, depositAmount.div(2));

        // Then we debit the shares from the user
        await expect(tx)
          .to.emit(vault, "Transfer")
          .withArgs(user, vault.address, depositAmount);

        assert.bnEqual(await vault.balanceOf(user), BigNumber.from(0));
        assert.bnEqual(await vault.balanceOf(vault.address), depositAmount);

        const { round, shares } = await vault.withdrawals(user);
        assert.equal(round, 2);
        assert.bnEqual(shares, depositAmount);
      });

      it("tops up existing withdrawal", async function () {
        await assetContract
          .connect(userSigner)
          .approve(vault.address, depositAmount);
        await vault.deposit(depositAmount);

        await rollToNextRound();

        const tx1 = await vault.initiateWithdraw(depositAmount.div(2));
        // We redeem the full amount on the first initiateWithdraw
        await expect(tx1)
          .to.emit(vault, "Transfer")
          .withArgs(vault.address, user, depositAmount);
        await expect(tx1)
          .to.emit(vault, "Transfer")
          .withArgs(user, vault.address, depositAmount.div(2));

        const tx2 = await vault.initiateWithdraw(depositAmount.div(2));
        await expect(tx2)
          .to.emit(vault, "Transfer")
          .withArgs(user, vault.address, depositAmount.div(2));

        const { round, shares } = await vault.withdrawals(user);
        assert.equal(round, 2);
        assert.bnEqual(shares, depositAmount);
      });
      it("reverts when there is R23 over multiple calls", async function () {
        await assetContract
          .connect(userSigner)
          .approve(vault.address, depositAmount);
        await vault.deposit(depositAmount);

        await rollToNextRound();

        await vault.initiateWithdraw(depositAmount.div(2));

        await expect(
          vault.initiateWithdraw(depositAmount.div(2).add(1))
        ).to.be.revertedWith("ERC20: transfer amount exceeds balance");
      });

      it("fits gas budget [ @skip-on-coverage ]", async function () {
        await assetContract
          .connect(userSigner)
          .approve(vault.address, depositAmount);
        await vault.deposit(depositAmount);

        await rollToNextRound();

        const tx = await vault.initiateWithdraw(depositAmount);
        const receipt = await tx.wait();
        assert.isAtMost(receipt.gasUsed.toNumber(), 126000);
      });
    });

    describe("#completeWithdraw", () => {
      time.revertToSnapshotAfterEach(async () => {
        await assetContract
          .connect(userSigner)
          .approve(vault.address, depositAmount);
        await vault.deposit(depositAmount);

        await assetContract.connect(userSigner).transfer(owner, depositAmount);
        await assetContract
          .connect(ownerSigner)
          .approve(vault.address, depositAmount);
        await vault.connect(ownerSigner).deposit(depositAmount);

        await vault.connect(keeperSigner).rollToNextRound();
        await vault.initiateWithdraw(depositAmount);
      });

      it("reverts when not initiated", async function () {
        await expect(
          vault.connect(ownerSigner).completeWithdraw()
        ).to.be.revertedWith("R26");
      });

      it("reverts when round not closed", async function () {
        await expect(vault.completeWithdraw()).to.be.revertedWith("R27");
      });

      it("reverts when calling completeWithdraw twice", async function () {
        await repayInterest();
        await time.increaseTo(
          (
            await vault.vaultState()
          ).lastEpochTime.add(
            (
              await vault.allocationState()
            ).currentLoanTermLength
          )
        );
        await vault.connect(keeperSigner).rollToNextRound();

        await vault.completeWithdraw();

        await expect(vault.completeWithdraw()).to.be.revertedWith("R26");
      });

      it("completes the withdrawal", async function () {
        // await repayInterest();
        await buyAllOptions();
        await assetContract
          .connect(userSigner)
          .transfer(vault.address, depositAmount);

        await time.increaseTo(
          (
            await vault.vaultState()
          ).lastEpochTime.add(
            (
              await vault.allocationState()
            ).currentLoanTermLength
          )
        );
        await vault.connect(keeperSigner).rollToNextRound();

        const pricePerShare = await vault.roundPricePerShare(2);
        const withdrawAmount = depositAmount
          .mul(pricePerShare)
          .div(BigNumber.from(10).pow(await vault.decimals()));
        const lastQueuedWithdrawAmount = await vault.lastQueuedWithdrawAmount();

        let beforeBalance: BigNumber;
        if (collateralAsset === WETH_ADDRESS[chainId]) {
          beforeBalance = await provider.getBalance(user);
        } else {
          beforeBalance = await assetContract.balanceOf(user);
        }

        const { queuedWithdrawShares: startQueuedShares } =
          await vault.vaultState();

        const tx = await vault.completeWithdraw({ gasPrice });
        const receipt = await tx.wait();
        const gasFee = receipt.gasUsed.mul(gasPrice);

        await expect(tx)
          .to.emit(vault, "Withdraw")
          .withArgs(user, withdrawAmount.toString(), depositAmount);

        if (collateralAsset !== WETH_ADDRESS[chainId]) {
          const collateralERC20 = await getContractAt(
            "IERC20",
            collateralAsset
          );

          await expect(tx)
            .to.emit(collateralERC20, "Transfer")
            .withArgs(vault.address, user, withdrawAmount);
        }

        const { shares, round } = await vault.withdrawals(user);
        assert.equal(shares, 0);
        assert.equal(round, 2);

        const { queuedWithdrawShares: endQueuedShares } =
          await vault.vaultState();

        assert.bnEqual(endQueuedShares, BigNumber.from(0));
        assert.bnEqual(
          await vault.lastQueuedWithdrawAmount(),
          lastQueuedWithdrawAmount.sub(withdrawAmount)
        );
        assert.bnEqual(startQueuedShares.sub(endQueuedShares), depositAmount);

        let actualWithdrawAmount: BigNumber;
        if (collateralAsset === WETH_ADDRESS[chainId]) {
          const afterBalance = await provider.getBalance(user);
          actualWithdrawAmount = afterBalance.sub(beforeBalance).add(gasFee);
        } else {
          const afterBalance = await assetContract.balanceOf(user);
          actualWithdrawAmount = afterBalance.sub(beforeBalance);
        }
        // Should be less because the pps is down
        assert.bnLt(actualWithdrawAmount, depositAmount);
        assert.bnEqual(actualWithdrawAmount, withdrawAmount);
      });

      it("fits gas budget [ @skip-on-coverage ]", async function () {
        await repayInterest();

        await time.increaseTo(
          (
            await vault.vaultState()
          ).lastEpochTime.add(
            (
              await vault.allocationState()
            ).currentLoanTermLength
          )
        );
        await vault.connect(keeperSigner).rollToNextRound();

        const tx = await vault.completeWithdraw({ gasPrice });
        const receipt = await tx.wait();

        assert.isAtMost(receipt.gasUsed.toNumber(), 100342);
      });
    });

    describe("#stake", () => {
      let liquidityGauge: Contract;

      time.revertToSnapshotAfterEach(async () => {
        const MockLiquidityGauge = await getContractFactory(
          "MockLiquidityGauge",
          ownerSigner
        );
        liquidityGauge = await MockLiquidityGauge.deploy(vault.address);
      });

      it("reverts when liquidityGauge is not set", async function () {
        await assetContract
          .connect(userSigner)
          .approve(vault.address, depositAmount);
        await vault.deposit(depositAmount);
        await rollToNextRound();
        await expect(vault.stake(depositAmount)).to.be.reverted;
      });

      it("reverts when 0 passed", async function () {
        await vault
          .connect(ownerSigner)
          .setLiquidityGauge(liquidityGauge.address);
        await assetContract
          .connect(userSigner)
          .approve(vault.address, depositAmount);
        await vault.deposit(depositAmount);
        await rollToNextRound();
        await expect(vault.stake(0)).to.be.reverted;
      });

      it("reverts when staking more than available", async function () {
        await vault
          .connect(ownerSigner)
          .setLiquidityGauge(liquidityGauge.address);

        await assetContract
          .connect(userSigner)
          .approve(vault.address, depositAmount);
        await vault.connect(userSigner).deposit(depositAmount);

        await rollToNextRound();

        await expect(
          vault.connect(userSigner).stake(depositAmount.add(1))
        ).to.be.revertedWith("R30");
      });

      it("reverts when staking more than available after redeeming", async function () {
        await vault
          .connect(ownerSigner)
          .setLiquidityGauge(liquidityGauge.address);

        await assetContract
          .connect(userSigner)
          .approve(vault.address, depositAmount);
        await vault.connect(userSigner).deposit(depositAmount);

        await rollToNextRound();

        await vault.connect(userSigner).maxRedeem();

        await expect(
          vault.connect(userSigner).stake(depositAmount.add(1))
        ).to.be.revertedWith("R30");
      });

      it("stakes shares", async function () {
        await vault
          .connect(ownerSigner)
          .setLiquidityGauge(liquidityGauge.address);

        await assetContract
          .connect(userSigner)
          .approve(vault.address, depositAmount);
        await vault.connect(userSigner).deposit(depositAmount);

        const userOldBalance = await vault.balanceOf(user);

        await rollToNextRound();

        const stakeAmount = BigNumber.from(1);
        const tx1 = await vault.connect(userSigner).stake(stakeAmount);

        await expect(tx1)
          .to.emit(vault, "Redeem")
          .withArgs(user, stakeAmount, 1);

        assert.bnEqual(await liquidityGauge.balanceOf(user), stakeAmount);
        assert.bnEqual(
          await vault.balanceOf(liquidityGauge.address),
          stakeAmount
        );
        assert.bnEqual(await vault.balanceOf(user), userOldBalance);

        const {
          round: round1,
          amount: amount1,
          unredeemedShares: unredeemedShares1,
        } = await vault.depositReceipts(user);

        assert.equal(round1, 1);
        assert.bnEqual(amount1, BigNumber.from(0));
        assert.bnEqual(unredeemedShares1, depositAmount.sub(stakeAmount));

        const tx2 = await vault
          .connect(userSigner)
          .stake(depositAmount.sub(stakeAmount));

        await expect(tx2)
          .to.emit(vault, "Redeem")
          .withArgs(user, depositAmount.sub(stakeAmount), 1);

        assert.bnEqual(await liquidityGauge.balanceOf(user), depositAmount);
        assert.bnEqual(
          await vault.balanceOf(liquidityGauge.address),
          depositAmount
        );
        assert.bnEqual(await vault.balanceOf(user), userOldBalance);

        const {
          round: round2,
          amount: amount2,
          unredeemedShares: unredeemedShares2,
        } = await vault.depositReceipts(user);

        assert.equal(round2, 1);
        assert.bnEqual(amount2, BigNumber.from(0));
        assert.bnEqual(unredeemedShares2, BigNumber.from(0));
      });

      it("stakes shares after redeeming", async function () {
        await vault
          .connect(ownerSigner)
          .setLiquidityGauge(liquidityGauge.address);

        await assetContract
          .connect(userSigner)
          .approve(vault.address, depositAmount);
        await vault.connect(userSigner).deposit(depositAmount);

        const userOldBalance = await vault.balanceOf(user);

        await rollToNextRound();

        const stakeAmount = depositAmount.div(2);
        const redeemAmount = depositAmount.div(3);

        await vault.connect(userSigner).redeem(redeemAmount);
        const tx1 = await vault.connect(userSigner).stake(stakeAmount);

        await expect(tx1)
          .to.emit(vault, "Redeem")
          .withArgs(user, stakeAmount.sub(redeemAmount), 1);

        assert.bnEqual(await liquidityGauge.balanceOf(user), stakeAmount);
        assert.bnEqual(
          await vault.balanceOf(liquidityGauge.address),
          stakeAmount
        );
        assert.bnEqual(await vault.balanceOf(user), userOldBalance);

        const {
          round: round1,
          amount: amount1,
          unredeemedShares: unredeemedShares1,
        } = await vault.depositReceipts(user);

        assert.equal(round1, 1);
        assert.bnEqual(amount1, BigNumber.from(0));
        assert.bnEqual(unredeemedShares1, depositAmount.sub(stakeAmount));

        await vault.connect(userSigner).maxRedeem();
        await vault.connect(userSigner).stake(depositAmount.sub(stakeAmount));

        assert.bnEqual(await liquidityGauge.balanceOf(user), depositAmount);
        assert.bnEqual(
          await vault.balanceOf(liquidityGauge.address),
          depositAmount
        );
        assert.bnEqual(await vault.balanceOf(user), userOldBalance);

        const {
          round: round2,
          amount: amount2,
          unredeemedShares: unredeemedShares2,
        } = await vault.depositReceipts(user);

        assert.equal(round2, 1);
        assert.bnEqual(amount2, BigNumber.from(0));
        assert.bnEqual(unredeemedShares2, BigNumber.from(0));
      });
    });

    describe("#setCap", () => {
      time.revertToSnapshotAfterEach();

      it("should revert if not owner", async function () {
        await expect(
          vault.connect(userSigner).setCap(parseEther("10"))
        ).to.be.revertedWith("Ownable: caller is not the owner");
      });

      it("should set the new cap", async function () {
        const tx = await vault.connect(ownerSigner).setCap(parseEther("10"));
        assert.equal((await vault.cap()).toString(), parseEther("10"));
        await expect(tx)
          .to.emit(vault, "CapSet")
          .withArgs(
            parseUnits("500", tokenDecimals > 18 ? tokenDecimals : 18),
            parseEther("10")
          );
      });

      it("should revert when depositing over the cap", async function () {
        const capAmount = BigNumber.from("100000000");
        const depositAmount = BigNumber.from("10000000000");
        await vault.connect(ownerSigner).setCap(capAmount);

        // Provide some WETH to the account
        if (params.collateralAsset === WETH_ADDRESS[chainId]) {
          const weth = assetContract.connect(userSigner);
          await weth.deposit({ value: depositAmount });
          await weth.approve(vault.address, depositAmount);
        }

        await expect(vault.deposit(depositAmount)).to.be.revertedWith("R22");
      });
    });

    describe("#setLiquidityGauge", () => {
      time.revertToSnapshotAfterEach();

      it("should revert if not owner", async function () {
        await expect(
          vault.connect(userSigner).setLiquidityGauge(constants.AddressZero)
        ).to.be.revertedWith("Ownable: caller is not the owner");
      });

      it("should set the new liquidityGauge", async function () {
        const MockLiquidityGauge = await getContractFactory(
          "MockLiquidityGauge",
          ownerSigner
        );
        const liquidityGauge = await MockLiquidityGauge.deploy(vault.address);
        await vault
          .connect(ownerSigner)
          .setLiquidityGauge(liquidityGauge.address);
        assert.equal(await vault.liquidityGauge(), liquidityGauge.address);
      });

      it("should remove liquidityGauge", async function () {
        await vault
          .connect(ownerSigner)
          .setLiquidityGauge(constants.AddressZero);
        assert.equal(await vault.liquidityGauge(), constants.AddressZero);
      });
    });

    if (chainId === 1) {
      describe("#recoverTokens", () => {
        let wrongToken: Contract;
        let wrongSendAmount = ethers.utils.parseEther("100");

        time.revertToSnapshotAfterEach(async () => {
          await assetContract
            .connect(userSigner)
            .approve(vault.address, depositAmount);
          await vault.deposit(depositAmount);

          const RBN_HOLDER = "0xDAEada3d210D2f45874724BeEa03C7d4BBD41674";
          await network.provider.request({
            method: "hardhat_impersonateAccount",
            params: [RBN_HOLDER],
          });

          await userSigner.sendTransaction({
            to: RBN_HOLDER,
            value: ethers.utils.parseEther("100"),
          });

          const rbnHolder = ethers.provider.getSigner(RBN_HOLDER);

          wrongToken = await ethers.getContractAt(
            "IERC20",
            "0x6123B0049F904d730dB3C36a31167D9d4121fA6B"
          );
          await wrongToken
            .connect(rbnHolder)
            .transfer(vault.address, wrongSendAmount);
        });

        it("reverts when non-owner calls the function", async () => {
          await expect(
            vault.connect(userSigner).recoverTokens(wrongToken.address, owner)
          ).to.be.revertedWith("Ownable: caller is not the owner");
        });

        it("reverts when recovering the vault asset", async () => {
          await expect(
            vault.connect(ownerSigner).recoverTokens(collateralAsset, owner)
          ).to.be.revertedWith("R35");
        });

        it("reverts when recovering the vault share", async () => {
          await expect(
            vault.connect(ownerSigner).recoverTokens(vault.address, owner)
          ).to.be.revertedWith("R36");
        });

        it("reverts when recovering to the vault itself", async () => {
          await expect(
            vault
              .connect(ownerSigner)
              .recoverTokens(wrongToken.address, vault.address)
          ).to.be.revertedWith("R37");
        });

        it("recovers the tokens", async () => {
          assert.bnEqual(await wrongToken.balanceOf(owner), BigNumber.from(0));
          await vault
            .connect(ownerSigner)
            .recoverTokens(wrongToken.address, owner);
          assert.bnEqual(await wrongToken.balanceOf(owner), wrongSendAmount);
        });
      });
    }

    describe("#shares", () => {
      time.revertToSnapshotAfterEach();

      it("shows correct share balance after redemptions", async function () {
        await assetContract
          .connect(userSigner)
          .approve(vault.address, depositAmount);
        await vault.deposit(depositAmount);

        await rollToNextRound();

        assert.bnEqual(await vault.shares(user), depositAmount);

        const redeemAmount = BigNumber.from(1);
        await vault.redeem(redeemAmount);

        // Share balance should remain the same because the 1 share
        // is transferred to the user
        assert.bnEqual(await vault.shares(user), depositAmount);

        await vault.transfer(owner, redeemAmount);

        assert.bnEqual(
          await vault.shares(user),
          depositAmount.sub(redeemAmount)
        );
        assert.bnEqual(await vault.shares(owner), redeemAmount);
      });
    });

    describe("#shareBalances", () => {
      time.revertToSnapshotAfterEach();

      it("returns the share balances split", async function () {
        await assetContract
          .connect(userSigner)
          .approve(vault.address, depositAmount);
        await vault.deposit(depositAmount);

        await rollToNextRound();

        const [heldByAccount1, heldByVault1] = await vault.shareBalances(user);
        assert.bnEqual(heldByAccount1, BigNumber.from(0));
        assert.bnEqual(heldByVault1, depositAmount);

        await vault.redeem(1);
        const [heldByAccount2, heldByVault2] = await vault.shareBalances(user);
        assert.bnEqual(heldByAccount2, BigNumber.from(1));
        assert.bnEqual(heldByVault2, depositAmount.sub(1));
      });
    });

    describe("#shares", () => {
      time.revertToSnapshotAfterEach();

      it("returns the total number of shares", async function () {
        await assetContract
          .connect(userSigner)
          .approve(vault.address, depositAmount);
        await vault.deposit(depositAmount);

        await rollToNextRound();

        assert.bnEqual(await vault.shares(user), depositAmount);

        // Should remain the same after redemption because it's held on balanceOf
        await vault.redeem(1);
        assert.bnEqual(await vault.shares(user), depositAmount);
      });
    });

    describe("#accountVaultBalance", () => {
      time.revertToSnapshotAfterEach();

      it("returns a lesser underlying amount for user", async function () {
        await assetContract
          .connect(userSigner)
          .approve(vault.address, depositAmount);
        await vault.deposit(depositAmount);
        await rollToNextRound();

        assert.bnEqual(
          await vault.accountVaultBalance(user),
          BigNumber.from(depositAmount)
        );

        await assetContract.connect(userSigner).transfer(owner, depositAmount);
        await assetContract
          .connect(ownerSigner)
          .approve(vault.address, depositAmount);
        await vault.connect(ownerSigner).deposit(depositAmount);

        // remain the same after deposit
        assert.bnEqual(
          await vault.accountVaultBalance(user),
          BigNumber.from(depositAmount)
        );

        await rollToNextRound(true, false);

        // Minus 1 due to rounding errors from share price != 1
        assert.bnLt(
          await vault.accountVaultBalance(user),
          BigNumber.from(depositAmount)
        );
      });
    });

    describe("#decimals", () => {
      it("should return 18 for decimals", async function () {
        assert.equal(
          (await vault.decimals()).toString(),
          tokenDecimals.toString()
        );
      });
    });

    if (chainId === CHAINID.ETH_MAINNET && params.mintConfig) {
      describe("pricePerShare checks", () => {
        // Deposit 10000 tokens in the vault (5000 from user 0, 5000 from user 1)
        const totalDepositAmount = parseUnits("10000", params.tokenDecimals);
        const depositAmount = totalDepositAmount.div(2); // 5000

        time.revertToSnapshotAfterEach(async () => {
          // Increase vault cap if it's <10000
          if ((await vault.cap()).lt(totalDepositAmount)) {
            await vault.connect(ownerSigner).setCap(totalDepositAmount);
          }

          await mintToken(
            assetContract,
            params.mintConfig.contractOwnerAddress,
            ownerSigner.address, // User 0
            vault.address,
            totalDepositAmount
          ); // Mint 10000 tokens to user 0

          await assetContract.connect(ownerSigner).transfer(
            userSigner.address, // User 1
            depositAmount
          ); // Transfer 5000 tokens to user 1

          await assetContract
            .connect(ownerSigner)
            .approve(vault.address, depositAmount);
          await vault.connect(ownerSigner).deposit(depositAmount); // User 0 deposits 5000 tokens

          await assetContract
            .connect(userSigner)
            .approve(vault.address, depositAmount);
          await vault.connect(userSigner).deposit(depositAmount); // User 1 deposits 5000 tokens

          assert.bnEqual(await vault.totalBalance(), totalDepositAmount); // 10000 tokens
          await rollToNextRound(); // Process deposits
          assert.bnEqual(await vault.totalSupply(), totalDepositAmount); // 10000 shares
        });

        it("initiated withdraw is completed in a later round", async function () {
          /* ===== ROUND 2 ===== */

          await vault.connect(userSigner).initiateWithdraw(depositAmount); // User 1 initiates 5000 shares withdraw

          assert.bnEqual(await vault.totalBalance(), totalDepositAmount); // 10000 tokens
          await rollToNextRound(); // Process withdraws
          assert.bnEqual(await vault.totalSupply(), totalDepositAmount); // 10000 shares

          /* ===== ROUND 3 ===== */

          assert.bnEqual(
            await vault.pricePerShare(),
            parseUnits("1", params.tokenDecimals)
          ); // pricePerShare == 1

          // Transfer 50 tokens in premiums to vault
          const premiumAmount = parseUnits("50", params.tokenDecimals);
          await mintToken(
            assetContract,
            params.mintConfig.contractOwnerAddress,
            adminSigner.address,
            vault.address,
            premiumAmount
          ); // Mint 50 tokens
          await assetContract
            .connect(adminSigner)
            .transfer(vault.address, premiumAmount); // Transfer 50 tokens to vault

          await vault.connect(ownerSigner).initiateWithdraw(depositAmount); // User 0 initiates 5000 share withdraw

          assert.bnEqual(
            await vault.totalBalance(),
            totalDepositAmount.add(premiumAmount)
          ); // 10050 tokens
          await rollToNextRound(); // Process premiums/withdraws
          assert.bnEqual(await vault.totalSupply(), totalDepositAmount); // 10000 shares

          /* ===== ROUND 4 ===== */

          // pricePerShare is ~1.0038063
          // console.log((await vault.pricePerShare()).toString());
          assert.bnGt(
            await vault.pricePerShare(),
            parseUnits("1", params.tokenDecimals)
          ); // pricePerShare > 1

          const oneToken = parseUnits("1", params.tokenDecimals); // 1 token
          const tenTokens = parseUnits("10", params.tokenDecimals); // 10 tokens

          let withdrawnTokens0 = await assetContract.balanceOf(
            ownerSigner.address
          );
          await vault.connect(ownerSigner).completeWithdraw();
          withdrawnTokens0 = (
            await assetContract.balanceOf(ownerSigner.address)
          ).sub(withdrawnTokens0); // User 0 completes withdraw of 5000 shares
          // User 0 receives ~5038.063 tokens (5000 tokens + 38.063 premiums)
          // console.log(withdrawnTokens0.toString());
          assert.bnGt(withdrawnTokens0, depositAmount.add(tenTokens.mul(3))); // withdrawnTokens0 > 5030 tokens

          let withdrawnTokens1 = await assetContract.balanceOf(
            userSigner.address
          );
          await vault.connect(userSigner).completeWithdraw();
          withdrawnTokens1 = (
            await assetContract.balanceOf(userSigner.address)
          ).sub(withdrawnTokens1); // User 1 completes withdraw of 5000 shares
          assert.bnEqual(withdrawnTokens1, depositAmount); // User 1 receives 5000 tokens

          // Vault has ~0.000022 in tokens leftover
          // console.log((await vault.totalBalance()).toString());
          assert.bnLt(await vault.totalBalance(), oneToken); // totalBalance < 1 tokens
          assert.bnEqual(await vault.totalSupply(), BigNumber.from(0)); // 0 shares
        });

        it("vault losses locking up withdraws", async function () {
          /* ===== ROUND 2 ===== */

          await vault.connect(userSigner).initiateWithdraw(depositAmount); // User 1 initiates 5000 shares withdraw

          await rollToNextRound(false, false); // Process bought OTM expiry

          /* ===== ROUND 3 ===== */

          assert.bnEqual(
            await vault.pricePerShare(),
            parseUnits("1", params.tokenDecimals)
          ); // pricePerShare == 1

          await vault.connect(ownerSigner).initiateWithdraw(depositAmount); // User 0 initiates 5000 share withdraw

          assert.bnEqual(await vault.totalBalance(), totalDepositAmount); // 10000 tokens

          await rollToNextRound();

          assert.bnLt(await vault.totalBalance(), totalDepositAmount); // totalBalance < 10000 tokens
          assert.bnEqual(await vault.totalSupply(), totalDepositAmount); // 10000 shares

          /* ===== ROUND 4 ===== */

          // pricePerShare is ~0.90909090
          // console.log((await vault.pricePerShare()).toString());
          assert.bnLt(
            await vault.pricePerShare(),
            parseUnits("1", params.tokenDecimals)
          ); // pricePerShare < 1

          const oneToken = parseUnits("1", params.tokenDecimals); // 1 token

          let withdrawnTokens0 = await assetContract.balanceOf(
            ownerSigner.address
          );
          await vault.connect(ownerSigner).completeWithdraw();
          withdrawnTokens0 = (
            await assetContract.balanceOf(ownerSigner.address)
          ).sub(withdrawnTokens0); // User 0 completes withdraw of 5000 shares
          // User 0 receives ~4545.4545 tokens
          // console.log(withdrawnTokens0.toString());
          assert.bnLt(withdrawnTokens0, depositAmount); // withdrawnTokens0 < 5000 tokens

          const { round, shares } = await vault.withdrawals(userSigner.address);
          const roundPricePerShare = await vault.roundPricePerShare(round);
          const withdrawAmount = shares
            .mul(roundPricePerShare)
            .div(parseUnits("1", params.tokenDecimals));
          // User 1 is expected to receive 5000 tokens when they complete withdraw 5000 shares
          assert.bnEqual(withdrawAmount, depositAmount); // 5000 tokens

          let withdrawnTokens1 = await assetContract.balanceOf(
            userSigner.address
          );
          await vault.connect(userSigner).completeWithdraw();
          withdrawnTokens1 = (
            await assetContract.balanceOf(userSigner.address)
          ).sub(withdrawnTokens1); // User 1 completes withdraw of 5000 shares
          assert.bnEqual(withdrawnTokens1, depositAmount); // User 1 receives 5000 tokens

          // Vault has ~0.00004545 in tokens leftover
          // console.log((await vault.totalBalance()).toString());
          assert.bnLt(await vault.totalBalance(), oneToken); // totalBalance < 1 tokens
          assert.bnEqual(await vault.totalSupply(), BigNumber.from(0)); // 0 shares
        });
      });
    }

    describe("#pausePosition", () => {
      describe("pauser owner And keeper", () => {
        time.revertToSnapshotAfterTest();

        it("returns the owner", async function () {
          assert.equal(await pauser.owner(), owner);
        });
        it("returns the keeper", async function () {
          await pauser.connect(ownerSigner).setNewKeeper(keeper);
          assert.equal(await pauser.keeper(), keeper);
        });
      });

      describe("pauser set new keeper", () => {
        time.revertToSnapshotAfterTest();

        it("set new keeper to owner", async function () {
          assert.equal(await pauser.keeper(), keeper);
          await pauser.connect(ownerSigner).setNewKeeper(owner);
          assert.equal(await pauser.keeper(), owner);
        });

        it("reverts when not owner call", async function () {
          await expect(
            pauser.connect(keeperSigner).setNewKeeper(owner)
          ).to.be.revertedWith("caller is not the owner");
        });
      });

      describe("pauser add vaults", () => {
        time.revertToSnapshotAfterTest();

        it("revert if not owner call", async function () {
          await expect(
            pauser.connect(keeperSigner).addVault(vault.address)
          ).to.be.revertedWith("caller is not the owner");
        });
      });

      time.revertToSnapshotAfterEach(async function () {
        await vault.connect(ownerSigner).setVaultPauser(pauser.address);
        await pauser.connect(ownerSigner).addVault(vault.address);

        await assetContract
          .connect(userSigner)
          .approve(vault.address, params.depositAmount);

        await vault.deposit(params.depositAmount);

        await assetContract
          .connect(userSigner)
          .approve(pauser.address, params.depositAmount);

        await rollToNextRound();
      });

      it("is able to pause position", async function () {
        const tx = await vault.pausePosition();

        // check paused position is saved under user
        let positions = await pauser.getPausePosition(vault.address, user);
        await expect(tx)
          .to.emit(pauser, "Pause")
          .withArgs(user, vault.address, depositAmount, 2);

        assert.equal(positions.round, 2);
        assert.bnEqual(positions.shares, params.depositAmount);

        // check withdrawal receipt
        const results = await vault.withdrawals(pauser.address);
        assert.equal(await results.round, 2);
        assert.bnEqual(await results.shares, params.depositAmount);
      });
    });

    describe("#processWithdrawal", () => {
      time.revertToSnapshotAfterEach(async () => {
        await vault.connect(ownerSigner).setVaultPauser(pauser.address);
        await pauser.connect(ownerSigner).addVault(vault.address);

        // User Deposit
        await assetContract
          .connect(userSigner)
          .approve(vault.address, depositAmount);

        await assetContract
          .connect(userSigner)
          .approve(pauser.address, depositAmount);

        await assetContract
          .connect(keeperSigner)
          .approve(pauser.address, depositAmount);

        await vault.deposit(depositAmount);

        // Owner Deposit
        await assetContract.connect(userSigner).transfer(owner, depositAmount);
        await assetContract
          .connect(ownerSigner)
          .approve(vault.address, depositAmount);
        await vault.connect(ownerSigner).deposit(depositAmount);

        // Roll and Pause
        await rollToNextRound();
        await vault.pausePosition();
      });

      it("revert if not keeper called process withdrawal", async function () {
        await expect(
          pauser.connect(ownerSigner).processWithdrawal(vault.address, {
            gasPrice,
          })
        ).to.be.revertedWith("!keeper");
      });

      it("process withdrawal", async function () {
        // Roll again to process
        await rollToNextRound();

        const pricePerShare = await vault.roundPricePerShare(2);
        const withdrawAmount = depositAmount
          .mul(pricePerShare)
          .div(BigNumber.from(10).pow(await vault.decimals()));

        const tx = await pauser
          .connect(keeperSigner)
          .processWithdrawal(vault.address, {
            gasPrice,
          });

        await expect(tx)
          .to.emit(pauser, "ProcessWithdrawal")
          .withArgs(vault.address, 2);

        // withdrawal receipt should be empty
        const { shares, round } = await vault.withdrawals(pauser.address);
        assert.equal(shares, 0);
        assert.equal(round, 2);

        if (collateralAsset === WETH_ADDRESS[chainId]) {
          assert.bnEqual(
            await provider.getBalance(pauser.address),
            withdrawAmount
          );
        } else {
          assert.bnEqual(
            await assetContract.balanceOf(pauser.address),
            withdrawAmount
          );
        }
      });

      describe("process and pause again", () => {
        it("process withdrawal and pause again", async function () {
          // Roll and Process
          await rollToNextRound();
          await pauser.connect(keeperSigner).processWithdrawal(vault.address);
          // Deposit and Pause again
          await assetContract
            .connect(userSigner)
            .approve(vault.address, depositAmount);
          await vault.connect(userSigner).deposit(depositAmount);
          await rollToNextRound();
          await expect(vault.pausePosition()).to.be.revertedWith(
            "Position is paused"
          );

          // check paused position remains
          let position = await pauser.getPausePosition(vault.address, user);
          assert.equal(await position.round, 2);
          assert.bnEqual(await position.shares, params.depositAmount);
        });
      });
    });

    describe("#resumePosition", () => {
      time.revertToSnapshotAfterEach(async () => {
        await vault.connect(ownerSigner).setVaultPauser(pauser.address);
        await pauser.connect(ownerSigner).addVault(vault.address);

        //approving
        await assetContract
          .connect(userSigner)
          .approve(vault.address, depositAmount.mul(2));

        await assetContract
          .connect(userSigner)
          .approve(pauser.address, depositAmount.mul(2));

        await assetContract
          .connect(ownerSigner)
          .approve(vault.address, depositAmount);

        // transfer some to owner to deposit
        await assetContract.connect(userSigner).transfer(owner, depositAmount);

        //deposit
        if (collateralAsset === WETH_ADDRESS[chainId]) {
          await vault.depositETH({ value: depositAmount, gasPrice });
          await vault
            .connect(ownerSigner)
            .depositETH({ value: depositAmount, gasPrice });
        } else {
          await vault.deposit(depositAmount);
          await vault.connect(ownerSigner).deposit(depositAmount);
        }

        await rollToNextRound();
      });

      it("unable to resume position without pause", async function () {
        await expect(
          pauser.connect(userSigner).resumePosition(vault.address)
        ).to.be.revertedWith("Invalid assetPerShare");
      });

      it("revert if resume before complete", async function () {
        // Roll and Process
        await vault.pausePosition();

        await expect(
          pauser.connect(userSigner).resumePosition(vault.address)
        ).to.be.revertedWith("Round not closed yet");
      });

      it("resume position", async function () {
        await vault.pausePosition();

        await rollToNextRound();

        await pauser.connect(keeperSigner).processWithdrawal(vault.address, {
          gasPrice,
        });
        const pricePerShare = await vault.roundPricePerShare(2);
        const withdrawAmount = depositAmount
          .mul(pricePerShare)
          .div(BigNumber.from(10).pow(await vault.decimals()));
        const res = await pauser
          .connect(userSigner)
          .resumePosition(vault.address);

        await expect(res)
          .to.emit(pauser, "Resume")
          .withArgs(user, vault.address, withdrawAmount);

        await expect(res).to.emit(vault, "Deposit");

        assert.bnEqual(await vault.totalPending(), withdrawAmount);
        const receipt = await vault.depositReceipts(user);
        assert.equal(receipt.round, 3);
        assert.bnEqual(receipt.amount, withdrawAmount);

        // check if position is removed
        let position = await pauser.getPausePosition(vault.address, user);
        assert.equal(await position.round, 0);
        assert.bnEqual(await position.shares, BigNumber.from(0));
      });
    });
  });
}

async function depositIntoVault(
  asset: string,
  vault: Contract,
  amount: BigNumberish,
  signer?: SignerWithAddress
) {
  if (typeof signer !== "undefined") {
    vault = vault.connect(signer);
  }
  if (asset === WETH_ADDRESS[chainId]) {
    await vault.depositETH({ value: amount });
  } else {
    await vault.deposit(amount);
  }
}<|MERGE_RESOLUTION|>--- conflicted
+++ resolved
@@ -1102,7 +1102,6 @@
           vault
             .connect(ownerSigner)
             .setAllocationPCT(BigNumber.from(await vault.TOTAL_PCT()).add(1), 0)
-<<<<<<< HEAD
         ).to.be.revertedWith("R14");
       });
 
@@ -1116,23 +1115,7 @@
           )
         ).to.be.revertedWith("R14");
       });
-
-=======
-        ).to.be.revertedWith("R14");
-      });
-
-      it("reverts when loanAllocationPCT + optionAllocationPCTllocation > TOTAL_PCT (2)", async function () {
-        await expect(
-          vault.connect(ownerSigner).setAllocationPCT(
-            BigNumber.from(await vault.TOTAL_PCT())
-              .div(2)
-              .add(1),
-            BigNumber.from(await vault.TOTAL_PCT()).div(2)
-          )
-        ).to.be.revertedWith("R14");
-      });
-
->>>>>>> 13016832
+      
       it("set new allocation PCT", async function () {
         assert.equal(
           (await vault.allocationState()).loanAllocationPCT,
