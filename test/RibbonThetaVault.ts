import { ethers, network } from "hardhat";
import { expect } from "chai";
import { BigNumber, BigNumberish, constants, Contract } from "ethers";
import { parseUnits } from "ethers/lib/utils";
import TestVolOracle_ABI from "../constants/abis/TestVolOracle.json";
import OptionsPremiumPricer_ABI from "../constants/abis/OptionsPremiumPricer.json";
import moment from "moment-timezone";
import * as time from "./helpers/time";
import {
  CHAINID,
  BLOCK_NUMBER,
  ETH_PRICE_ORACLE,
  BTC_PRICE_ORACLE,
  USDC_PRICE_ORACLE,
  ETH_USDC_POOL,
  WBTC_USDC_POOL,
  CHAINLINK_WBTC_PRICER,
  CHAINLINK_WETH_PRICER,
  GAMMA_CONTROLLER,
  MARGIN_POOL,
  OTOKEN_FACTORY,
  USDC_ADDRESS,
  USDC_OWNER_ADDRESS,
  WBTC_ADDRESS,
  WBTC_OWNER_ADDRESS,
  WETH_ADDRESS,
  GNOSIS_EASY_AUCTION,
  TestVolOracle_BYTECODE,
  OptionsPremiumPricer_BYTECODE,
} from "../constants/constants";
import {
  deployProxy,
  setupOracle,
  setOpynOracleExpiryPrice,
  whitelistProduct,
  mintToken,
  bidForOToken,
  decodeOrder,
  lockedBalanceForRollover,
} from "./helpers/utils";
import { wmul } from "./helpers/math";
import { SignerWithAddress } from "@nomiclabs/hardhat-ethers/dist/src/signers";
import { assert } from "./helpers/assertions";
import { TEST_URI } from '../scripts/helpers/getDefaultEthersProvider';
const { provider, getContractAt, getContractFactory } = ethers;
const { parseEther } = ethers.utils;

moment.tz.setDefault("UTC");

const OPTION_DELAY = 15 * 60; // 15 minutes
const gasPrice = parseUnits("1", "gwei");
const FEE_SCALING = BigNumber.from(10).pow(6);
const WEEKS_PER_YEAR = 52142857;

const PERIOD = 43200; // 12 hours

const chainId = network.config.chainId;

describe("RibbonThetaVault", () => {
  behavesLikeRibbonOptionsVault({
    name: `Ribbon WBTC Theta Vault (Call)`,
    tokenName: "Ribbon BTC Theta Vault",
    tokenSymbol: "rWBTC-THETA",
    asset: WBTC_ADDRESS[chainId],
    assetContractName: chainId === CHAINID.AVAX_MAINNET ? "IBridgeToken" : "IWBTC",
    strikeAsset: USDC_ADDRESS[chainId],
    collateralAsset: WBTC_ADDRESS[chainId],
    chainlinkPricer: CHAINLINK_WBTC_PRICER[chainId],
    deltaFirstOption: BigNumber.from("1000"),
    deltaSecondOption: BigNumber.from("1000"),
    deltaStep: BigNumber.from("1000"),
    tokenDecimals: 8,
    depositAmount: BigNumber.from("100000000"),
    premiumDiscount: BigNumber.from("997"),
    managementFee: BigNumber.from("2000000"),
    performanceFee: BigNumber.from("20000000"),
    minimumSupply: BigNumber.from("10").pow("3").toString(),
    expectedMintAmount: BigNumber.from("100000000"),
    auctionDuration: 21600,
    isPut: false,
    gasLimits: {
      depositWorstCase: 101000,
      depositBestCase: 90000,
    },
    mintConfig: {
      contractOwnerAddress: WBTC_OWNER_ADDRESS[chainId],
    },
  });

  behavesLikeRibbonOptionsVault({
    name: `Ribbon ETH Theta Vault (Call)`,
    tokenName: "Ribbon ETH Theta Vault",
    tokenSymbol: "rETH-THETA",
    asset: WETH_ADDRESS[chainId],
    assetContractName: "IWETH",
    strikeAsset: USDC_ADDRESS[chainId],
    collateralAsset: WETH_ADDRESS[chainId],
    chainlinkPricer: CHAINLINK_WETH_PRICER[chainId],
    deltaFirstOption: BigNumber.from("1000"),
    deltaSecondOption: BigNumber.from("1000"),
    deltaStep: BigNumber.from("100"),
    depositAmount: parseEther("1"),
    minimumSupply: BigNumber.from("10").pow("10").toString(),
    expectedMintAmount: BigNumber.from("100000000"),
    premiumDiscount: BigNumber.from("997"),
    managementFee: BigNumber.from("2000000"),
    performanceFee: BigNumber.from("20000000"),
    auctionDuration: 21600,
    tokenDecimals: 18,
    isPut: false,
    gasLimits: {
      depositWorstCase: 101000,
      depositBestCase: 90000,
    },
  });

  behavesLikeRibbonOptionsVault({
    name: `Ribbon ETH Theta Vault (Put) `,
    tokenName: "Ribbon ETH Theta Vault Put",
    tokenSymbol: "rETH-THETA-P",
    asset: WETH_ADDRESS[chainId],
    assetContractName: chainId === CHAINID.AVAX_MAINNET ? "IBridgeToken" : "IWBTC",
    strikeAsset: USDC_ADDRESS[chainId],
    collateralAsset: USDC_ADDRESS[chainId],
    chainlinkPricer: CHAINLINK_WETH_PRICER[chainId],
    deltaFirstOption: BigNumber.from("1000"),
    deltaSecondOption: BigNumber.from("1000"),
    deltaStep: BigNumber.from("100"),
    depositAmount: BigNumber.from("100000000000"),
    premiumDiscount: BigNumber.from("997"),
    managementFee: BigNumber.from("2000000"),
    performanceFee: BigNumber.from("20000000"),
    minimumSupply: BigNumber.from("10").pow("3").toString(),
    expectedMintAmount: BigNumber.from(
      chainId === CHAINID.ETH_MAINNET ? "5263157894" : "2702702702"
    ),
    auctionDuration: 21600,
    tokenDecimals: 6,
    isPut: true,
    gasLimits: {
      depositWorstCase: 115000,
      depositBestCase: 98000,
    },
    mintConfig: {
      contractOwnerAddress: USDC_OWNER_ADDRESS[chainId],
    },
  });
});

type Option = {
  address: string;
  strikePrice: BigNumber;
  expiry: number;
};

/**
 *
 * @param {Object} params - Parameter of option vault
 * @param {string} params.name - Name of test
 * @param {string} params.tokenName - Name of Option Vault
 * @param {string} params.tokenSymbol - Symbol of Option Vault
 * @param {number} params.tokenDecimals - Decimals of the vault shares
 * @param {string} params.asset - Address of assets
 * @param {string} params.assetContractName - Name of collateral asset contract
 * @param {string} params.strikeAsset - Address of strike assets
 * @param {string} params.collateralAsset - Address of asset used for collateral
 * @param {string} params.chainlinkPricer - Address of chainlink pricer
 * @param {BigNumber} params.deltaFirstOption - Delta of first option
 * @param {BigNumber} params.deltaSecondOption - Delta of second option
 * @param {BigNumber} params.deltaStep - Step to use for iterating over strike prices and corresponding deltas
 * @param {Object=} params.mintConfig - Optional: For minting asset, if asset can be minted
 * @param {string} params.mintConfig.contractOwnerAddress - Impersonate address of mintable asset contract owner
 * @param {BigNumber} params.depositAmount - Deposit amount
 * @param {string} params.minimumSupply - Minimum supply to maintain for share and asset balance
 * @param {BigNumber} params.expectedMintAmount - Expected oToken amount to be minted with our deposit
 * @param {number} params.auctionDuration - Duration of gnosis auction in seconds
 * @param {BigNumber} params.premiumDiscount - Premium discount of the sold options to incentivize arbitraguers (thousandths place: 000 - 999)
 * @param {BigNumber} params.managementFee - Management fee (6 decimals)
 * @param {BigNumber} params.performanceFee - PerformanceFee fee (6 decimals)
 * @param {boolean} params.isPut - Boolean flag for if the vault sells call or put options
 */
function behavesLikeRibbonOptionsVault(params: {
  name: string;
  tokenName: string;
  tokenSymbol: string;
  tokenDecimals: number;
  asset: string;
  assetContractName: string;
  strikeAsset: string;
  collateralAsset: string;
  chainlinkPricer: string;
  deltaFirstOption: BigNumber;
  deltaSecondOption: BigNumber;
  deltaStep: BigNumber;
  depositAmount: BigNumber;
  minimumSupply: string;
  expectedMintAmount: BigNumber;
  auctionDuration: number;
  premiumDiscount: BigNumber;
  managementFee: BigNumber;
  performanceFee: BigNumber;
  isPut: boolean;
  gasLimits: {
    depositWorstCase: number;
    depositBestCase: number;
  };
  mintConfig?: {
    contractOwnerAddress: string;
  };
}) {
  // Addresses
  let owner: string, keeper: string, user: string, feeRecipient: string;

  // Signers
  let adminSigner: SignerWithAddress,
    userSigner: SignerWithAddress,
    ownerSigner: SignerWithAddress,
    keeperSigner: SignerWithAddress,
    feeRecipientSigner: SignerWithAddress;

  // Parameters
  let tokenName = params.tokenName;
  let tokenSymbol = params.tokenSymbol;
  let tokenDecimals = params.tokenDecimals;
  let minimumSupply = params.minimumSupply;
  let asset = params.asset;
  let collateralAsset = params.collateralAsset;
  let depositAmount = params.depositAmount;
  let premiumDiscount = params.premiumDiscount;
  let managementFee = params.managementFee;
  let performanceFee = params.performanceFee;
  // let expectedMintAmount = params.expectedMintAmount;
  let auctionDuration = params.auctionDuration;
  let isPut = params.isPut;

  // Contracts
  let strikeSelection: Contract;
  let volOracle: Contract;
  let optionsPremiumPricer: Contract;
  let gnosisAuction: Contract;
  let vaultLifecycleLib: Contract;
  let vault: Contract;
  let oTokenFactory: Contract;
  let defaultOtoken: Contract;
  let assetContract: Contract;

  // Variables
  let defaultOtokenAddress: string;
  let firstOptionStrike: BigNumber;
  let firstOptionPremium: BigNumber;
  let firstOptionExpiry: number;
  let secondOptionStrike: BigNumber;
  let secondOptionExpiry: number;

  describe(`${params.name}`, () => {
    let initSnapshotId: string;
    let firstOption: Option;
    let secondOption: Option;

    const rollToNextOption = async () => {
      await vault.connect(ownerSigner).commitAndClose();
      await time.increaseTo((await getNextOptionReadyAt()) + 1);
      await strikeSelection.setDelta(params.deltaFirstOption);
      await vault.connect(keeperSigner).rollToNextOption();
    };

    const rollToSecondOption = async (settlementPrice: BigNumber) => {
      const oracle = await setupOracle(params.chainlinkPricer, ownerSigner);

      await setOpynOracleExpiryPrice(
        params.asset,
        oracle,
        await getCurrentOptionExpiry(),
        settlementPrice
      );
      await strikeSelection.setDelta(params.deltaSecondOption);
      await vault.connect(ownerSigner).commitAndClose();
      await time.increaseTo((await vault.nextOptionReadyAt()).toNumber() + 1);
      await vault.connect(keeperSigner).rollToNextOption();
    };

    const getNextOptionReadyAt = async () => {
      const optionState = await vault.optionState();
      return optionState.nextOptionReadyAt;
    };

    const getCurrentOptionExpiry = async () => {
      const currentOption = await vault.currentOption();
      const otoken = await getContractAt("IOtoken", currentOption);
      return otoken.expiryTimestamp();
    };

    before(async function () {
      // Reset block
      await network.provider.request({
        method: "hardhat_reset",
        params: [
          {
            forking: {
              jsonRpcUrl: TEST_URI[chainId],
              blockNumber: BLOCK_NUMBER[chainId],
            },
          },
        ],
      });

      initSnapshotId = await time.takeSnapshot();

      [adminSigner, ownerSigner, keeperSigner, userSigner, feeRecipientSigner] =
        await ethers.getSigners();
      owner = ownerSigner.address;
      keeper = keeperSigner.address;
      user = userSigner.address;
      feeRecipient = feeRecipientSigner.address;

      const TestVolOracle = await getContractFactory(
        TestVolOracle_ABI,
        TestVolOracle_BYTECODE,
        ownerSigner
      );

      volOracle = await TestVolOracle.deploy(PERIOD, 7);

      await volOracle.initPool(
        asset === WETH_ADDRESS[chainId]
          ? ETH_USDC_POOL[chainId]
          : WBTC_USDC_POOL[chainId]
      );

      const OptionsPremiumPricer = await getContractFactory(
        OptionsPremiumPricer_ABI,
        OptionsPremiumPricer_BYTECODE,
        ownerSigner
      );

      const StrikeSelection = await getContractFactory(
        "StrikeSelection",
        ownerSigner
      );

      optionsPremiumPricer = await OptionsPremiumPricer.deploy(
        params.asset === WETH_ADDRESS[chainId]
          ? ETH_USDC_POOL[chainId]
          : WBTC_USDC_POOL[chainId],
        volOracle.address,
        params.asset === WETH_ADDRESS[chainId]
          ? ETH_PRICE_ORACLE[chainId]
          : BTC_PRICE_ORACLE[chainId],
        USDC_PRICE_ORACLE[chainId]
      );

      strikeSelection = await StrikeSelection.deploy(
        optionsPremiumPricer.address,
        params.deltaFirstOption,
        params.deltaStep
      );

      const VaultLifecycle = await ethers.getContractFactory("VaultLifecycle");
      vaultLifecycleLib = await VaultLifecycle.deploy();

      gnosisAuction = await getContractAt(
        "IGnosisAuction",
        GNOSIS_EASY_AUCTION[chainId]
      );

      const initializeArgs = [
        owner,
        keeper,
        feeRecipient,
        managementFee,
        performanceFee,
        tokenName,
        tokenSymbol,
        optionsPremiumPricer.address,
        strikeSelection.address,
        premiumDiscount,
        auctionDuration,
        [
          isPut,
          tokenDecimals,
          isPut ? USDC_ADDRESS[chainId] : asset,
          asset,
          minimumSupply,
          parseEther("500"),
        ],
      ];

      const deployArgs = [
        WETH_ADDRESS[chainId],
        USDC_ADDRESS[chainId],
        OTOKEN_FACTORY[chainId],
        GAMMA_CONTROLLER[chainId],
        MARGIN_POOL[chainId],
        GNOSIS_EASY_AUCTION[chainId],
      ];

      vault = (
        await deployProxy(
          "RibbonThetaVault",
          adminSigner,
          initializeArgs,
          deployArgs,
          {
            libraries: {
              VaultLifecycle: vaultLifecycleLib.address,
            },
          }
        )
      ).connect(userSigner);

      // Update volatility
      await updateVol(params.asset);

      oTokenFactory = await getContractAt(
        "IOtokenFactory",
        OTOKEN_FACTORY[chainId]
      );

      await whitelistProduct(
        params.asset,
        params.strikeAsset,
        params.collateralAsset,
        params.isPut
      );

      const latestTimestamp = (await provider.getBlock("latest")).timestamp;

      // Create first option
      firstOptionExpiry = moment(latestTimestamp * 1000)
        .startOf("isoWeek")
        .add(chainId === CHAINID.ETH_MAINNET ? 1 : 0, "week")
        .day("friday")
        .hours(8)
        .minutes(0)
        .seconds(0)
        .unix();

      [firstOptionStrike] = await strikeSelection.getStrikePrice(
        firstOptionExpiry,
        params.isPut
      );

      firstOptionPremium = BigNumber.from(
        await optionsPremiumPricer.getPremium(
          firstOptionStrike,
          firstOptionExpiry,
          params.isPut
        )
      );

      const firstOptionAddress = await oTokenFactory.getTargetOtokenAddress(
        params.asset,
        params.strikeAsset,
        params.collateralAsset,
        firstOptionStrike,
        firstOptionExpiry,
        params.isPut
      );

      firstOption = {
        address: firstOptionAddress,
        strikePrice: firstOptionStrike,
        expiry: firstOptionExpiry,
      };

      // Create second option
      secondOptionExpiry = moment(latestTimestamp * 1000)
        .startOf("isoWeek")
        .add(chainId === CHAINID.ETH_MAINNET ? 2 : 1, "week")
        .day("friday")
        .hours(8)
        .minutes(0)
        .seconds(0)
        .unix();

      secondOptionStrike = firstOptionStrike.add(await strikeSelection.step());

      await strikeSelection.setDelta(params.deltaFirstOption);

      const secondOptionAddress = await oTokenFactory.getTargetOtokenAddress(
        params.asset,
        params.strikeAsset,
        params.collateralAsset,
        secondOptionStrike,
        secondOptionExpiry,
        params.isPut
      );

      secondOption = {
        address: secondOptionAddress,
        strikePrice: secondOptionStrike,
        expiry: secondOptionExpiry,
      };

      await vault.initRounds(50);

      defaultOtokenAddress = firstOption.address;
      defaultOtoken = await getContractAt("IERC20", defaultOtokenAddress);
      assetContract = await getContractAt(
        params.assetContractName,
        collateralAsset
      );

      // If mintable token, then mine the token
      if (params.mintConfig) {
        const addressToDeposit = [userSigner, ownerSigner, adminSigner];

        for (let i = 0; i < addressToDeposit.length; i++) {
          await mintToken(
            assetContract,
            params.mintConfig.contractOwnerAddress,
            addressToDeposit[i].address,
            vault.address,
            params.collateralAsset === USDC_ADDRESS[chainId]
              ? BigNumber.from("10000000000000")
              : parseEther("200")
          );
        }
      } else if (params.asset === WETH_ADDRESS[chainId]) {
        await assetContract
          .connect(userSigner)
          .deposit({ value: parseEther("100") });
      }
    });

    after(async () => {
      await time.revertToSnapShot(initSnapshotId);
    });

    describe("#initialize", () => {
      let testVault: Contract;

      time.revertToSnapshotAfterEach(async function () {
        const RibbonThetaVault = await ethers.getContractFactory(
          "RibbonThetaVault",
          {
            libraries: {
              VaultLifecycle: vaultLifecycleLib.address,
            },
          }
        );
        testVault = await RibbonThetaVault.deploy(
          WETH_ADDRESS[chainId],
          USDC_ADDRESS[chainId],
          OTOKEN_FACTORY[chainId],
          GAMMA_CONTROLLER[chainId],
          MARGIN_POOL[chainId],
          GNOSIS_EASY_AUCTION[chainId]
        );
      });

      it("initializes with correct values", async function () {
        assert.equal((await vault.cap()).toString(), parseEther("500"));
        assert.equal(await vault.owner(), owner);
        assert.equal(await vault.keeper(), keeper);
        assert.equal(await vault.feeRecipient(), feeRecipient);
        assert.equal(
          (await vault.managementFee()).toString(),
          managementFee.mul(FEE_SCALING).div(WEEKS_PER_YEAR).toString()
        );
        assert.equal(
          (await vault.performanceFee()).toString(),
          performanceFee.toString()
        );

        const [
          isPut,
          decimals,
          assetFromContract,
          underlying,
          minimumSupply,
          cap,
        ] = await vault.vaultParams();
        assert.equal(await decimals, tokenDecimals);
        assert.equal(decimals, tokenDecimals);
        assert.equal(assetFromContract, collateralAsset);
        assert.equal(underlying, asset);
        assert.equal(await vault.WETH(), WETH_ADDRESS[chainId]);
        assert.equal(await vault.USDC(), USDC_ADDRESS[chainId]);
        assert.bnEqual(await vault.totalPending(), BigNumber.from(0));
        assert.equal(minimumSupply, params.minimumSupply);
        assert.equal(isPut, params.isPut);
        assert.equal(
          (await vault.premiumDiscount()).toString(),
          params.premiumDiscount.toString()
        );
        assert.bnEqual(cap, parseEther("500"));
        assert.equal(
          await vault.optionsPremiumPricer(),
          optionsPremiumPricer.address
        );
        assert.equal(await vault.strikeSelection(), strikeSelection.address);
        assert.equal(await vault.auctionDuration(), auctionDuration);
      });

      it("cannot be initialized twice", async function () {
        await expect(
          vault.initialize(
            owner,
            keeper,
            feeRecipient,
            managementFee,
            performanceFee,
            tokenName,
            tokenSymbol,
            optionsPremiumPricer.address,
            strikeSelection.address,
            premiumDiscount,
            auctionDuration,
            [
              isPut,
              tokenDecimals,
              isPut ? USDC_ADDRESS[chainId] : asset,
              asset,
              minimumSupply,
              parseEther("500"),
            ]
          )
        ).to.be.revertedWith("Initializable: contract is already initialized");
      });

      it("reverts when initializing with 0 owner", async function () {
        await expect(
          testVault.initialize(
            constants.AddressZero,
            keeper,
            feeRecipient,
            managementFee,
            performanceFee,
            tokenName,
            tokenSymbol,
            optionsPremiumPricer.address,
            strikeSelection.address,
            premiumDiscount,
            auctionDuration,
            [
              isPut,
              tokenDecimals,
              isPut ? USDC_ADDRESS[chainId] : asset,
              asset,
              minimumSupply,
              parseEther("500"),
            ]
          )
        ).to.be.revertedWith("!owner");
      });

      it("reverts when initializing with 0 keeper", async function () {
        await expect(
          testVault.initialize(
            owner,
            constants.AddressZero,
            feeRecipient,
            managementFee,
            performanceFee,
            tokenName,
            tokenSymbol,
            optionsPremiumPricer.address,
            strikeSelection.address,
            premiumDiscount,
            auctionDuration,
            [
              isPut,
              tokenDecimals,
              isPut ? USDC_ADDRESS[chainId] : asset,
              asset,
              minimumSupply,
              parseEther("500"),
            ]
          )
        ).to.be.revertedWith("!keeper");
      });

      it("reverts when initializing with 0 feeRecipient", async function () {
        await expect(
          testVault.initialize(
            owner,
            keeper,
            constants.AddressZero,
            managementFee,
            performanceFee,
            tokenName,
            tokenSymbol,
            optionsPremiumPricer.address,
            strikeSelection.address,
            premiumDiscount,
            auctionDuration,
            [
              isPut,
              tokenDecimals,
              isPut ? USDC_ADDRESS[chainId] : asset,
              asset,
              minimumSupply,
              0,
            ]
          )
        ).to.be.revertedWith("!feeRecipient");
      });

      it("reverts when initializing with 0 initCap", async function () {
        await expect(
          testVault.initialize(
            owner,
            keeper,
            feeRecipient,
            managementFee,
            performanceFee,
            tokenName,
            tokenSymbol,
            optionsPremiumPricer.address,
            strikeSelection.address,
            premiumDiscount,
            auctionDuration,
            [
              isPut,
              tokenDecimals,
              isPut ? USDC_ADDRESS[chainId] : asset,
              asset,
              minimumSupply,
              0,
            ]
          )
        ).to.be.revertedWith("!cap");
      });

      it("reverts when asset is 0x", async function () {
        await expect(
          testVault.initialize(
            owner,
            keeper,
            feeRecipient,
            managementFee,
            performanceFee,
            tokenName,
            tokenSymbol,
            optionsPremiumPricer.address,
            strikeSelection.address,
            premiumDiscount,
            auctionDuration,
            [
              isPut,
              tokenDecimals,
              constants.AddressZero,
              asset,
              minimumSupply,
              parseEther("500"),
            ]
          )
        ).to.be.revertedWith("!asset");
      });
    });

    describe("#name", () => {
      it("returns the name", async function () {
        assert.equal(await vault.name(), tokenName);
      });
    });

    describe("#symbol", () => {
      it("returns the symbol", async function () {
        assert.equal(await vault.symbol(), tokenSymbol);
      });
    });

    describe("#delay", () => {
      it("returns the delay", async function () {
        assert.equal((await vault.DELAY()).toNumber(), OPTION_DELAY);
      });
    });

    describe("#owner", () => {
      it("returns the owner", async function () {
        assert.equal(await vault.owner(), owner);
      });
    });

    describe("#managementFee", () => {
      it("returns the management fee", async function () {
        assert.equal(
          (await vault.managementFee()).toString(),
          managementFee.mul(FEE_SCALING).div(WEEKS_PER_YEAR).toString()
        );
      });
    });

    describe("#performanceFee", () => {
      it("returns the performance fee", async function () {
        assert.equal(
          (await vault.performanceFee()).toString(),
          performanceFee.toString()
        );
      });
    });

    describe("#setNewKeeper", () => {
      time.revertToSnapshotAfterTest();

      it("set new keeper to owner", async function () {
        assert.equal(await vault.keeper(), keeper);
        await vault.connect(ownerSigner).setNewKeeper(owner);
        assert.equal(await vault.keeper(), owner);
      });

      it("reverts when not owner call", async function () {
        await expect(vault.setNewKeeper(owner)).to.be.revertedWith(
          "caller is not the owner"
        );
      });
    });

    describe("#setStrikeSelection", () => {
      time.revertToSnapshotAfterTest();

      it("set new strike selection contract to owner", async function () {
        assert.equal(await vault.strikeSelection(), strikeSelection.address);
        await vault.connect(ownerSigner).setStrikeSelection(owner);
        assert.equal(await vault.strikeSelection(), owner);
      });

      it("reverts when not owner call", async function () {
        await expect(vault.setStrikeSelection(owner)).to.be.revertedWith(
          "caller is not the owner"
        );
      });
    });

    describe("#setOptionsPremiumPricer", () => {
      time.revertToSnapshotAfterTest();

      it("set new options premium pricer contract to owner", async function () {
        assert.equal(
          await vault.optionsPremiumPricer(),
          optionsPremiumPricer.address
        );
        await vault.connect(ownerSigner).setOptionsPremiumPricer(owner);
        assert.equal(await vault.optionsPremiumPricer(), owner);
      });

      it("reverts when not owner call", async function () {
        await expect(vault.setOptionsPremiumPricer(owner)).to.be.revertedWith(
          "caller is not the owner"
        );
      });
    });

    describe("#auctionDuration", () => {
      it("returns the auction duration", async function () {
        assert.equal(
          (await vault.auctionDuration()).toString(),
          auctionDuration.toString()
        );
      });
    });

    describe("#setFeeRecipient", () => {
      time.revertToSnapshotAfterTest();

      it("reverts when setting 0x0 as feeRecipient", async function () {
        await expect(
          vault.connect(ownerSigner).setFeeRecipient(constants.AddressZero)
        ).to.be.revertedWith("!newFeeRecipient");
      });

      it("reverts when not owner call", async function () {
        await expect(vault.setFeeRecipient(owner)).to.be.revertedWith(
          "caller is not the owner"
        );
      });

      it("changes the fee recipient", async function () {
        await vault.connect(ownerSigner).setFeeRecipient(owner);
        assert.equal(await vault.feeRecipient(), owner);
      });
    });

    describe("#setManagementFee", () => {
      time.revertToSnapshotAfterTest();

      it("setManagementFee to 0", async function () {
        await vault.connect(ownerSigner).setManagementFee(0);
        assert.bnEqual(await vault.managementFee(), BigNumber.from(0));
      });

      it("reverts when not owner call", async function () {
        await expect(
          vault.setManagementFee(BigNumber.from("1000000").toString())
        ).to.be.revertedWith("caller is not the owner");
      });

      it("changes the management fee", async function () {
        await vault
          .connect(ownerSigner)
          .setManagementFee(BigNumber.from("1000000").toString());
        assert.equal(
          (await vault.managementFee()).toString(),
          BigNumber.from(1000000)
            .mul(FEE_SCALING)
            .div(WEEKS_PER_YEAR)
            .toString()
        );
      });
    });

    describe("#setPerformanceFee", () => {
      time.revertToSnapshotAfterTest();

      it("setPerformanceFee to 0", async function () {
        await vault.connect(ownerSigner).setPerformanceFee(0);
        assert.bnEqual(await vault.performanceFee(), BigNumber.from(0));
      });

      it("reverts when not owner call", async function () {
        await expect(
          vault.setPerformanceFee(BigNumber.from("1000000").toString())
        ).to.be.revertedWith("caller is not the owner");
      });

      it("changes the performance fee", async function () {
        await vault
          .connect(ownerSigner)
          .setPerformanceFee(BigNumber.from("1000000").toString());
        assert.equal(
          (await vault.performanceFee()).toString(),
          BigNumber.from("1000000").toString()
        );
      });
    });

    describe("#setAuctionDuration", () => {
      time.revertToSnapshotAfterTest();

      it("reverts when setting 10 seconds to setAuctionDuration", async function () {
        await expect(
          vault.connect(ownerSigner).setAuctionDuration("10")
        ).to.be.revertedWith("Invalid auction duration");
      });

      it("reverts when not owner call", async function () {
        await expect(
          vault.setAuctionDuration(BigNumber.from("10").toString())
        ).to.be.revertedWith("caller is not the owner");
      });

      it("changes the auction duration", async function () {
        await vault.connect(ownerSigner).setAuctionDuration("1000000");
        assert.equal((await vault.auctionDuration()).toString(), "1000000");
      });
    });

    // Only apply to when assets is WETH
    if (params.collateralAsset === WETH_ADDRESS[chainId]) {
      describe("#depositETH", () => {
        time.revertToSnapshotAfterEach();

        it("creates pending deposit successfully", async function () {
          const startBalance = await provider.getBalance(user);

          const depositAmount = parseEther("1");
          const tx = await vault.depositETH({ value: depositAmount, gasPrice });
          const receipt = await tx.wait();
          const gasFee = receipt.gasUsed.mul(gasPrice);

          assert.bnEqual(
            await provider.getBalance(user),
            startBalance.sub(depositAmount).sub(gasFee)
          );

          // Unchanged for share balance and totalSupply
          assert.bnEqual(await vault.totalSupply(), BigNumber.from(0));
          assert.bnEqual(await vault.balanceOf(user), BigNumber.from(0));
          await expect(tx)
            .to.emit(vault, "Deposit")
            .withArgs(user, depositAmount, 1);
          await expect(tx)
            .to.emit(vault, "Deposit")
            .withArgs(user, depositAmount, 1);

          assert.bnEqual(await vault.totalPending(), depositAmount);
          const { round, amount } = await vault.depositReceipts(user);
          assert.equal(round, 1);
          assert.bnEqual(amount, depositAmount);
        });

        it("fits gas budget [ @skip-on-coverage ]", async function () {
          const tx1 = await vault
            .connect(ownerSigner)
            .depositETH({ value: parseEther("0.1") });
          const receipt1 = await tx1.wait();
          assert.isAtMost(receipt1.gasUsed.toNumber(), 130000);

          const tx2 = await vault.depositETH({ value: parseEther("0.1") });
          const receipt2 = await tx2.wait();
          assert.isAtMost(receipt2.gasUsed.toNumber(), 91500);

          // Uncomment to measure precise gas numbers
          // console.log("Worst case depositETH", receipt1.gasUsed.toNumber());
          // console.log("Best case depositETH", receipt2.gasUsed.toNumber());
        });

        it("reverts when no value passed", async function () {
          await expect(
            vault.connect(userSigner).depositETH({ value: 0 })
          ).to.be.revertedWith("!value");
        });

        it("does not inflate the share tokens on initialization", async function () {
          await assetContract
            .connect(adminSigner)
            .deposit({ value: parseEther("10") });
          await assetContract
            .connect(adminSigner)
            .transfer(vault.address, parseEther("10"));

          await vault
            .connect(userSigner)
            .depositETH({ value: parseEther("1") });

          assert.isTrue((await vault.balanceOf(user)).isZero());
        });

        it("reverts when minimum shares are not minted", async function () {
          await expect(
            vault.connect(userSigner).depositETH({
              value: BigNumber.from("10").pow("10").sub(BigNumber.from("1")),
            })
          ).to.be.revertedWith("Insufficient balance");
        });
      });
    } else {
      describe("#depositETH", () => {
        it("reverts when asset is not WETH", async function () {
          const depositAmount = parseEther("1");
          await expect(
            vault.depositETH({ value: depositAmount })
          ).to.be.revertedWith("!WETH");
        });
      });
    }

    describe("#deposit", () => {
      time.revertToSnapshotAfterEach();

      beforeEach(async function () {
        // Deposit only if asset is WETH
        if (params.collateralAsset === WETH_ADDRESS[chainId]) {
          const addressToDeposit = [userSigner, ownerSigner, adminSigner];

          for (let i = 0; i < addressToDeposit.length; i++) {
            const weth = assetContract.connect(addressToDeposit[i]);
            await weth.deposit({ value: parseEther("10") });
            await weth.approve(vault.address, parseEther("10"));
          }
        }
      });

      it("creates a pending deposit", async function () {
        const startBalance = await assetContract.balanceOf(user);

        await assetContract
          .connect(userSigner)
          .approve(vault.address, depositAmount);

        const res = await vault.deposit(depositAmount);

        assert.bnEqual(
          await assetContract.balanceOf(user),
          startBalance.sub(depositAmount)
        );
        assert.isTrue((await vault.totalSupply()).isZero());
        assert.isTrue((await vault.balanceOf(user)).isZero());
        await expect(res)
          .to.emit(vault, "Deposit")
          .withArgs(user, depositAmount, 1);

        assert.bnEqual(await vault.totalPending(), depositAmount);
        const { round, amount } = await vault.depositReceipts(user);
        assert.equal(round, 1);
        assert.bnEqual(amount, depositAmount);
      });

      it("tops up existing deposit", async function () {
        const startBalance = await assetContract.balanceOf(user);
        const totalDepositAmount = depositAmount.mul(BigNumber.from(2));

        await assetContract
          .connect(userSigner)
          .approve(vault.address, totalDepositAmount);

        await vault.deposit(depositAmount);

        const tx = await vault.deposit(depositAmount);

        assert.bnEqual(
          await assetContract.balanceOf(user),
          startBalance.sub(totalDepositAmount)
        );
        assert.isTrue((await vault.totalSupply()).isZero());
        assert.isTrue((await vault.balanceOf(user)).isZero());
        await expect(tx)
          .to.emit(vault, "Deposit")
          .withArgs(user, depositAmount, 1);

        assert.bnEqual(await vault.totalPending(), totalDepositAmount);
        const { round, amount } = await vault.depositReceipts(user);
        assert.equal(round, 1);
        assert.bnEqual(amount, totalDepositAmount);
      });

      it("fits gas budget for deposits [ @skip-on-coverage ]", async function () {
        await vault.connect(ownerSigner).deposit(depositAmount);

        const tx1 = await vault.deposit(depositAmount);
        const receipt1 = await tx1.wait();
        assert.isAtMost(
          receipt1.gasUsed.toNumber(),
          params.gasLimits.depositWorstCase
        );

        const tx2 = await vault.deposit(depositAmount);
        const receipt2 = await tx2.wait();
        assert.isAtMost(
          receipt2.gasUsed.toNumber(),
          params.gasLimits.depositBestCase
        );

        // Uncomment to log gas used
        // console.log("Worst case deposit", receipt1.gasUsed.toNumber());
        // console.log("Best case deposit", receipt2.gasUsed.toNumber());
      });

      it("does not inflate the share tokens on initialization", async function () {
        const depositAmount = BigNumber.from("100000000000");

        await assetContract
          .connect(adminSigner)
          .transfer(vault.address, depositAmount);

        await vault.connect(userSigner).deposit(BigNumber.from("10000000000"));

        // user needs to get back exactly 1 ether
        // even though the total has been incremented
        assert.isTrue((await vault.balanceOf(user)).isZero());
      });

      it("reverts when minimum shares are not minted", async function () {
        await expect(
          vault
            .connect(userSigner)
            .deposit(BigNumber.from(minimumSupply).sub(BigNumber.from("1")))
        ).to.be.revertedWith("Insufficient balance");
      });

      it("updates the previous deposit receipt", async function () {
        await assetContract
          .connect(userSigner)
          .approve(vault.address, params.depositAmount.mul(2));

        await vault.deposit(params.depositAmount);

        const {
          round: round1,
          amount: amount1,
          unredeemedShares: unredeemedShares1,
        } = await vault.depositReceipts(user);

        assert.equal(round1, 1);
        assert.bnEqual(amount1, params.depositAmount);
        assert.bnEqual(unredeemedShares1, BigNumber.from(0));

        await rollToNextOption();

        const {
          round: round2,
          amount: amount2,
          unredeemedShares: unredeemedShares2,
        } = await vault.depositReceipts(user);

        assert.equal(round2, 1);
        assert.bnEqual(amount2, params.depositAmount);
        assert.bnEqual(unredeemedShares2, BigNumber.from(0));

        await vault.deposit(params.depositAmount);

        assert.bnEqual(
          await assetContract.balanceOf(vault.address),
          params.depositAmount
        );
        // vault will still hold the vault shares
        assert.bnEqual(
          await vault.balanceOf(vault.address),
          params.depositAmount
        );

        const {
          round: round3,
          amount: amount3,
          unredeemedShares: unredeemedShares3,
        } = await vault.depositReceipts(user);

        assert.equal(round3, 2);
        assert.bnEqual(amount3, params.depositAmount);
        assert.bnEqual(unredeemedShares3, params.depositAmount);
      });
    });

    describe("#depositFor", () => {
      time.revertToSnapshotAfterEach();
      let creditor: String;

      beforeEach(async function () {
        // Deposit only if asset is WETH
        if (params.collateralAsset === WETH_ADDRESS[chainId]) {
          const addressToDeposit = [userSigner, ownerSigner, adminSigner];

          for (let i = 0; i < addressToDeposit.length; i++) {
            const weth = assetContract.connect(addressToDeposit[i]);
            await weth.deposit({ value: parseEther("10") });
            await weth.approve(vault.address, parseEther("10"));
          }
        }

        creditor = ownerSigner.address.toString();
      });

      it("creates a pending deposit", async function () {
        const startBalance = await assetContract.balanceOf(user);

        await assetContract
          .connect(userSigner)
          .approve(vault.address, depositAmount);

        const res = await vault.depositFor(depositAmount, creditor);

        assert.bnEqual(
          await assetContract.balanceOf(user),
          startBalance.sub(depositAmount)
        );
        assert.isTrue((await vault.totalSupply()).isZero());
        assert.isTrue((await vault.balanceOf(user)).isZero());
        await expect(res)
          .to.emit(vault, "Deposit")
          .withArgs(creditor, depositAmount, 1);

        assert.bnEqual(await vault.totalPending(), depositAmount);
        const { round, amount } = await vault.depositReceipts(creditor);
        assert.equal(round, 1);
        assert.bnEqual(amount, depositAmount);
        const { round2, amount2 } = await vault.depositReceipts(user);
        await expect(round2).to.be.undefined;
        await expect(amount2).to.be.undefined;
      });

      it("tops up existing deposit", async function () {
        const startBalance = await assetContract.balanceOf(user);
        const totalDepositAmount = depositAmount.mul(BigNumber.from(2));

        await assetContract
          .connect(userSigner)
          .approve(vault.address, totalDepositAmount);

        await vault.depositFor(depositAmount, creditor);

        const tx = await vault.depositFor(depositAmount, creditor);

        assert.bnEqual(
          await assetContract.balanceOf(user),
          startBalance.sub(totalDepositAmount)
        );
        assert.isTrue((await vault.totalSupply()).isZero());
        assert.isTrue((await vault.balanceOf(creditor)).isZero());
        await expect(tx)
          .to.emit(vault, "Deposit")
          .withArgs(creditor, depositAmount, 1);

        assert.bnEqual(await vault.totalPending(), totalDepositAmount);
        const { round, amount } = await vault.depositReceipts(creditor);
        assert.equal(round, 1);
        assert.bnEqual(amount, totalDepositAmount);
      });

      it("fits gas budget for deposits [ @skip-on-coverage ]", async function () {
        await vault.connect(ownerSigner).depositFor(depositAmount, creditor);

        const tx1 = await vault.depositFor(depositAmount, creditor);
        const receipt1 = await tx1.wait();
        assert.isAtMost(
          receipt1.gasUsed.toNumber(),
          params.gasLimits.depositWorstCase
        );

        const tx2 = await vault.depositFor(depositAmount, creditor);
        const receipt2 = await tx2.wait();
        assert.isAtMost(
          receipt2.gasUsed.toNumber(),
          params.gasLimits.depositBestCase
        );

        // Uncomment to log gas used
        // console.log("Worst case deposit", receipt1.gasUsed.toNumber());
        // console.log("Best case deposit", receipt2.gasUsed.toNumber());
      });

      it("does not inflate the share tokens on initialization", async function () {
        const depositAmount = BigNumber.from("100000000000");

        await assetContract
          .connect(adminSigner)
          .transfer(vault.address, depositAmount);

        await vault
          .connect(userSigner)
          .depositFor(BigNumber.from("10000000000"), creditor);

        // user needs to get back exactly 1 ether
        // even though the total has been incremented
        assert.isTrue((await vault.balanceOf(creditor)).isZero());
      });

      it("reverts when minimum shares are not minted", async function () {
        await expect(
          vault
            .connect(userSigner)
            .depositFor(
              BigNumber.from(minimumSupply).sub(BigNumber.from("1")),
              creditor
            )
        ).to.be.revertedWith("Insufficient balance");
      });

      it("updates the previous deposit receipt", async function () {
        await assetContract
          .connect(userSigner)
          .approve(vault.address, params.depositAmount.mul(2));

        await vault.depositFor(params.depositAmount, creditor);

        const {
          round: round1,
          amount: amount1,
          unredeemedShares: unredeemedShares1,
        } = await vault.depositReceipts(creditor);

        assert.equal(round1, 1);
        assert.bnEqual(amount1, params.depositAmount);
        assert.bnEqual(unredeemedShares1, BigNumber.from(0));

        await rollToNextOption();

        const {
          round: round2,
          amount: amount2,
          unredeemedShares: unredeemedShares2,
        } = await vault.depositReceipts(creditor);

        assert.equal(round2, 1);
        assert.bnEqual(amount2, params.depositAmount);
        assert.bnEqual(unredeemedShares2, BigNumber.from(0));

        await vault.depositFor(params.depositAmount, creditor);

        assert.bnEqual(
          await assetContract.balanceOf(vault.address),
          params.depositAmount
        );
        // vault will still hold the vault shares
        assert.bnEqual(
          await vault.balanceOf(vault.address),
          params.depositAmount
        );

        const {
          round: round3,
          amount: amount3,
          unredeemedShares: unredeemedShares3,
        } = await vault.depositReceipts(creditor);

        assert.equal(round3, 2);
        assert.bnEqual(amount3, params.depositAmount);
        assert.bnEqual(unredeemedShares3, params.depositAmount);
      });
    });

    describe("#commitAndClose", () => {
      time.revertToSnapshotAfterEach();

      it("sets the next option and closes existing short", async function () {
        await assetContract.approve(vault.address, depositAmount);
        await depositIntoVault(collateralAsset, vault, depositAmount);

        const res = await vault
          .connect(ownerSigner)
          .commitAndClose({ from: owner });

        const receipt = await res.wait();
        const block = await provider.getBlock(receipt.blockNumber);

        const optionState = await vault.optionState();
        const vaultState = await vault.vaultState();

        assert.equal(optionState.currentOption, constants.AddressZero);
        assert.equal(optionState.nextOption, defaultOtokenAddress);
        assert.equal(
          optionState.nextOptionReadyAt,
          block.timestamp + OPTION_DELAY
        );
        assert.isTrue(vaultState.lockedAmount.isZero());
        assert.equal(optionState.currentOption, constants.AddressZero);
      });

      it("should set the next option twice", async function () {
        await assetContract.approve(vault.address, depositAmount);
        await depositIntoVault(collateralAsset, vault, depositAmount);

        await vault.connect(ownerSigner).commitAndClose();

        await vault.connect(ownerSigner).commitAndClose();
      });

      it("sets the correct strike when overriding strike price", async function () {
        const newStrikePrice =
          params.asset === WETH_ADDRESS[chainId]
            ? BigNumber.from("250000000000")
            : BigNumber.from("4050000000000");

        await vault.connect(ownerSigner).setStrikePrice(newStrikePrice);

        assert.equal((await vault.lastStrikeOverrideRound()).toString(), "1");
        assert.equal(
          (await vault.overriddenStrikePrice()).toString(),
          newStrikePrice.toString()
        );

        await vault.connect(ownerSigner).commitAndClose({ from: owner });

        assert.equal(
          (
            await (
              await getContractAt("IOtoken", await vault.nextOption())
            ).strikePrice()
          ).toString(),
          newStrikePrice.toString()
        );

        const expiryTimestampOfNewOption = await (
          await getContractAt("IOtoken", await vault.nextOption())
        ).expiryTimestamp();

        assert.bnEqual(
          await vault.currentOtokenPremium(),
          (
            await optionsPremiumPricer.getPremium(
              newStrikePrice,
              expiryTimestampOfNewOption,
              params.isPut
            )
          )
            .mul(await vault.premiumDiscount())
            .div(1000)
        );
      });

      it("closes short even when otokens are burned", async function () {
        await assetContract.approve(vault.address, depositAmount);
        await depositIntoVault(collateralAsset, vault, depositAmount);

        await rollToNextOption();

        await time.increase(auctionDuration);

        // auction settled without any bids
        // so we return 100% of the tokens
        await gnosisAuction
          .connect(userSigner)
          .settleAuction(await vault.optionAuctionID());

        await vault.connect(keeperSigner).burnRemainingOTokens();

        await rollToSecondOption(firstOption.strikePrice);

        const controller = await ethers.getContractAt(
          "IController",
          GAMMA_CONTROLLER[chainId]
        );

        assert.equal(await controller.getAccountVaultCounter(vault.address), 2);
      });

      it("closes short when otokens are partially burned", async function () {
        await assetContract.approve(vault.address, depositAmount);
        await depositIntoVault(collateralAsset, vault, depositAmount);

        await rollToNextOption();

        const bidMultiplier = "1";
        const latestAuction = (await gnosisAuction.auctionCounter()).toString();
        const otoken = await ethers.getContractAt(
          "IERC20",
          firstOption.address
        );
        const initialOtokenBalance = await otoken.balanceOf(
          gnosisAuction.address
        );

        const totalOptionsAvailableToBuy = initialOtokenBalance
          .div(2)
          .mul(await gnosisAuction.FEE_DENOMINATOR())
          .div(
            (await gnosisAuction.FEE_DENOMINATOR()).add(
              await gnosisAuction.feeNumerator()
            )
          )
          .div(bidMultiplier);

        const bid = wmul(
          totalOptionsAvailableToBuy.mul(BigNumber.from(10).pow(10)),
          firstOptionPremium
        )
          .div(BigNumber.from(10).pow(18 - params.tokenDecimals))
          .toString();

        const queueStartElement =
          "0x0000000000000000000000000000000000000000000000000000000000000001";

        await assetContract
          .connect(userSigner)
          .approve(gnosisAuction.address, bid);

        // BID OTOKENS HERE
        await gnosisAuction
          .connect(userSigner)
          .placeSellOrders(
            latestAuction,
            [totalOptionsAvailableToBuy.toString()],
            [bid],
            [queueStartElement],
            "0x"
          );

        await time.increase(auctionDuration);

        // we initiate a complete burn of the otokens
        await gnosisAuction
          .connect(userSigner)
          .settleAuction(await vault.optionAuctionID());

        assert.bnLte(
          await otoken.balanceOf(vault.address),
          initialOtokenBalance.div(2)
        );

        await vault.connect(keeperSigner).burnRemainingOTokens();

        await rollToSecondOption(firstOption.strikePrice);
      });

      it("fits gas budget [ @skip-on-coverage ]", async function () {
        await assetContract.approve(vault.address, depositAmount);
        await depositIntoVault(collateralAsset, vault, depositAmount);
        const res = await vault
          .connect(ownerSigner)
          .commitAndClose({ from: owner });

        const receipt = await res.wait();
        assert.isAtMost(receipt.gasUsed.toNumber(), 1162951);
        // console.log("commitAndClose", receipt.gasUsed.toNumber());
      });
    });

    describe("#burnRemainingOTokens", () => {
      time.revertToSnapshotAfterEach(async function () {
        await depositIntoVault(params.collateralAsset, vault, depositAmount);

        if (params.collateralAsset === WETH_ADDRESS[chainId]) {
          const weth = assetContract.connect(userSigner);
          await weth.deposit({ value: depositAmount });
          return;
        }
      });

      it("reverts when not called with keeper", async function () {
        await vault.connect(ownerSigner).commitAndClose();

        await time.increaseTo((await getNextOptionReadyAt()) + 1);

        await vault.connect(keeperSigner).rollToNextOption();

        await expect(
          vault.connect(ownerSigner).burnRemainingOTokens()
        ).to.be.revertedWith("!keeper");
      });

      it("reverts when trying to burn 0 OTokens", async function () {
        await vault.connect(ownerSigner).commitAndClose();

        await time.increaseTo((await getNextOptionReadyAt()) + 1);

        await vault.connect(keeperSigner).rollToNextOption();

        let bidMultiplier = 1;

        const auctionDetails = await bidForOToken(
          gnosisAuction,
          assetContract,
          userSigner.address,
          defaultOtokenAddress,
          firstOptionPremium,
          tokenDecimals,
          bidMultiplier.toString(),
          auctionDuration
        );

        const assetBalanceBeforeSettle = await assetContract.balanceOf(
          vault.address
        );

        assert.equal(
          (await defaultOtoken.balanceOf(vault.address)).toString(),
          "0"
        );

        await gnosisAuction
          .connect(userSigner)
          .settleAuction(auctionDetails[0]);

        assert.equal(
          (await defaultOtoken.balanceOf(vault.address)).toString(),
          "0"
        );
        assert.equal(
          (await assetContract.balanceOf(vault.address)).toString(),
          assetBalanceBeforeSettle
            .add(BigNumber.from(auctionDetails[2]))
            .toString()
        );

        await expect(
          vault.connect(keeperSigner).burnRemainingOTokens()
        ).to.be.revertedWith("No oTokens to burn");
      });

      it("burns all remaining oTokens", async function () {
        await vault.connect(ownerSigner).commitAndClose();

        await time.increaseTo((await getNextOptionReadyAt()) + 1);

        await vault.connect(keeperSigner).rollToNextOption();

        let bidMultiplier = 2;

        const auctionDetails = await bidForOToken(
          gnosisAuction,
          assetContract,
          userSigner.address,
          defaultOtokenAddress,
          firstOptionPremium,
          tokenDecimals,
          bidMultiplier.toString(),
          auctionDuration
        );

        assert.equal(
          (await defaultOtoken.balanceOf(vault.address)).toString(),
          "0"
        );

        const assetBalanceBeforeSettle = await assetContract.balanceOf(
          vault.address
        );

        await gnosisAuction
          .connect(userSigner)
          .settleAuction(auctionDetails[0]);

        assert.isAbove(
          parseInt((await defaultOtoken.balanceOf(vault.address)).toString()),
          parseInt(
            params.expectedMintAmount
              .div(bidMultiplier)
              .mul(params.premiumDiscount.sub(1))
              .div(1000)
              .toString()
          )
        );

        assert.isAbove(
          parseInt((await assetContract.balanceOf(vault.address)).toString()),
          parseInt(
            (
              (assetBalanceBeforeSettle.add(BigNumber.from(auctionDetails[2])) *
                99) /
              100
            ).toString()
          )
        );

        const lockedAmountBeforeBurn = (await vault.vaultState()).lockedAmount;
        const assetBalanceAfterSettle = await assetContract.balanceOf(
          vault.address
        );
        vault.connect(keeperSigner).burnRemainingOTokens();
        const assetBalanceAfterBurn = await assetContract.balanceOf(
          vault.address
        );

        assert.isAbove(
          parseInt(assetBalanceAfterBurn.toString()),
          parseInt(
            assetBalanceAfterSettle
              .add(
                lockedAmountBeforeBurn
                  .div(bidMultiplier)
                  .mul(params.premiumDiscount.sub(1))
                  .div(1000)
              )
              .toString()
          )
        );
      });
    });

    describe("#rollToNextOption", () => {
      let oracle: Contract;
      const depositAmount = params.depositAmount;

      time.revertToSnapshotAfterEach(async function () {
        await depositIntoVault(params.collateralAsset, vault, depositAmount);

        oracle = await setupOracle(params.chainlinkPricer, ownerSigner);
      });

      it("reverts when not called with keeper", async function () {
        await expect(
          vault.connect(ownerSigner).rollToNextOption()
        ).to.be.revertedWith("!keeper");
      });

      it("reverts when delay not passed", async function () {
        await vault.connect(ownerSigner).commitAndClose();

        // will revert when trying to roll immediately
        await expect(
          vault.connect(keeperSigner).rollToNextOption()
        ).to.be.revertedWith("!ready");

        time.increaseTo(
          (await vault.nextOptionReadyAt()).sub(BigNumber.from("1"))
        );

        await expect(
          vault.connect(keeperSigner).rollToNextOption()
        ).to.be.revertedWith("!ready");
      });

      it("mints oTokens and deposits collateral into vault", async function () {
        const startMarginBalance = await assetContract.balanceOf(
          MARGIN_POOL[chainId]
        );

        await vault.connect(ownerSigner).commitAndClose();

        await time.increaseTo((await vault.nextOptionReadyAt()).toNumber() + 1);

        const res = await vault.connect(keeperSigner).rollToNextOption();

        await expect(res).to.not.emit(vault, "CloseShort");

        await expect(res)
          .to.emit(vault, "OpenShort")
          .withArgs(defaultOtokenAddress, depositAmount, keeper);

        const vaultState = await vault.vaultState();

        assert.equal(vaultState.lockedAmount.toString(), depositAmount);

        assert.bnEqual(
          await assetContract.balanceOf(vault.address),
          BigNumber.from(0)
        );

        assert.equal(
          (await assetContract.balanceOf(MARGIN_POOL[chainId]))
            .sub(startMarginBalance)
            .toString(),
          depositAmount.toString()
        );

        assert.bnEqual(
          await defaultOtoken.balanceOf(GNOSIS_EASY_AUCTION[chainId]),
          params.expectedMintAmount
        );

        assert.equal(await vault.currentOption(), defaultOtokenAddress);
      });

      it("starts auction with correct parameters", async function () {
        await vault.connect(ownerSigner).commitAndClose();

        await time.increaseTo((await vault.nextOptionReadyAt()).toNumber() + 1);

        const nextOption = await getContractAt(
          "IOtoken",
          await vault.nextOption()
        );

        await vault.connect(keeperSigner).rollToNextOption();

        const currentAuctionCounter = await gnosisAuction.auctionCounter();
        const auctionDetails = await gnosisAuction.auctionData(
          currentAuctionCounter.toString()
        );
        const feeNumerator = await gnosisAuction.feeNumerator();
        const feeDenominator = await gnosisAuction.FEE_DENOMINATOR();

        assert.equal(auctionDetails.auctioningToken, defaultOtokenAddress);
        assert.equal(auctionDetails.biddingToken, collateralAsset);
        assert.equal(
          auctionDetails.orderCancellationEndDate.toString(),
          (await time.now()).add(21600).toString()
        );
        assert.equal(
          auctionDetails.auctionEndDate.toString(),
          (await time.now()).add(21600).toString()
        );
        assert.equal(
          auctionDetails.minimumBiddingAmountPerOrder.toString(),
          "1"
        );
        assert.equal(auctionDetails.isAtomicClosureAllowed, false);
        assert.equal(
          auctionDetails.feeNumerator.toString(),
          feeNumerator.toString()
        );
        assert.equal(auctionDetails.minFundingThreshold.toString(), "0");
        assert.equal(
          await gnosisAuction.auctionAccessManager(currentAuctionCounter),
          constants.AddressZero
        );
        assert.equal(
          await gnosisAuction.auctionAccessData(currentAuctionCounter),
          "0x"
        );

        const initialAuctionOrder = decodeOrder(
          auctionDetails.initialAuctionOrder
        );

        const oTokenSellAmount = params.expectedMintAmount
          .mul(feeDenominator)
          .div(feeDenominator.add(feeNumerator));

        const oTokenPremium = (
          await optionsPremiumPricer.getPremium(
            await nextOption.strikePrice(),
            await nextOption.expiryTimestamp(),
            params.isPut
          )
        )
          .mul(await vault.premiumDiscount())
          .div(1000);
        assert.equal(
          initialAuctionOrder.sellAmount.toString(),
          oTokenSellAmount.toString()
        );
        assert.equal(
          initialAuctionOrder.buyAmount.toString(),
          wmul(oTokenSellAmount.mul(BigNumber.from(10).pow(10)), oTokenPremium)
            .div(BigNumber.from(10).pow(18 - tokenDecimals))
            .toString()
        );

        // Hardcoded
        // assert.equal(auctionDetails.interimSumBidAmount, 0);
        // assert.equal(auctionDetails.interimOrder, IterableOrderedOrderSet.QUEUE_START);
        // assert.equal(auctionDetails.clearingPriceOrder, bytes32(0));
        // assert.equal(auctionDetails.volumeClearingPriceOrder, 0);
        // assert.equal(auctionDetails.minFundingThresholdNotReached, false);
      });

      it("reverts when calling before expiry", async function () {
        // We have a newer version of Opyn deployed, error messages are different
        const EXPECTED_ERROR = {
          [CHAINID.ETH_MAINNET]:
            "Controller: can not settle vault with un-expired otoken",
          [CHAINID.AVAX_MAINNET]: "C31",
          [CHAINID.AVAX_FUJI]: "C31",
        };

        const firstOptionAddress = firstOption.address;

        await vault.connect(ownerSigner).commitAndClose();

        await time.increaseTo((await vault.nextOptionReadyAt()).toNumber() + 1);

        const firstTx = await vault.connect(keeperSigner).rollToNextOption();

        await expect(firstTx)
          .to.emit(vault, "OpenShort")
          .withArgs(firstOptionAddress, depositAmount, keeper);

        // 100% of the vault's balance is allocated to short
        assert.bnEqual(
          await assetContract.balanceOf(vault.address),
          BigNumber.from(0)
        );

        await expect(
          vault.connect(ownerSigner).commitAndClose()
        ).to.be.revertedWith(EXPECTED_ERROR[chainId]);
      });

      it("withdraws and roll funds into next option, after expiry ITM", async function () {
        const firstOptionAddress = firstOption.address;
        const secondOptionAddress = secondOption.address;

        await vault.connect(ownerSigner).commitAndClose();
        await time.increaseTo((await vault.nextOptionReadyAt()).toNumber() + 1);

        const firstTx = await vault.connect(keeperSigner).rollToNextOption();

        assert.equal(await vault.currentOption(), firstOptionAddress);
        assert.equal(await getCurrentOptionExpiry(), firstOption.expiry);

        await expect(firstTx)
          .to.emit(vault, "OpenShort")
          .withArgs(firstOptionAddress, depositAmount, keeper);

        await time.increaseTo(
          (await provider.getBlock("latest")).timestamp + auctionDuration
        );

        // We just settle the auction without any bids
        // So we simulate a loss when the options expire in the money
        await gnosisAuction
          .connect(userSigner)
          .settleAuction(await gnosisAuction.auctionCounter());

        const settlementPriceITM = isPut
          ? firstOptionStrike.sub(1)
          : firstOptionStrike.add(1);

        // withdraw 100% because it's OTM
        await setOpynOracleExpiryPrice(
          params.asset,
          oracle,
          await getCurrentOptionExpiry(),
          settlementPriceITM
        );

        const beforeBalance = await assetContract.balanceOf(vault.address);

        await vault.connect(ownerSigner).setStrikePrice(secondOptionStrike);

        const firstCloseTx = await vault.connect(ownerSigner).commitAndClose();

        const afterBalance = await assetContract.balanceOf(vault.address);

        // test that the vault's balance decreased after closing short when ITM
        assert.isAbove(
          parseInt(depositAmount.toString()),
          parseInt(BigNumber.from(afterBalance).sub(beforeBalance).toString())
        );

        await expect(firstCloseTx)
          .to.emit(vault, "CloseShort")
          .withArgs(
            firstOptionAddress,
            BigNumber.from(afterBalance).sub(beforeBalance),
            owner
          );

        await time.increaseTo((await vault.nextOptionReadyAt()).toNumber() + 1);

        const currBalance = await assetContract.balanceOf(vault.address);

        const secondTx = await vault.connect(keeperSigner).rollToNextOption();

        assert.equal(await vault.currentOption(), secondOptionAddress);
        assert.equal(await getCurrentOptionExpiry(), secondOption.expiry);

        await expect(secondTx)
          .to.emit(vault, "OpenShort")
          .withArgs(secondOptionAddress, currBalance, keeper);

        assert.bnEqual(
          await assetContract.balanceOf(vault.address),
          BigNumber.from(0)
        );
      });

      it("reverts when delay not passed", async function () {
        await vault.connect(ownerSigner).commitAndClose();

        // will revert when trying to roll immediately
        await expect(
          vault.connect(keeperSigner).rollToNextOption()
        ).to.be.revertedWith("!ready");

        time.increaseTo(
          (await vault.nextOptionReadyAt()).sub(BigNumber.from("1"))
        );

        await expect(
          vault.connect(keeperSigner).rollToNextOption()
        ).to.be.revertedWith("!ready");
      });

      it("reverts when calling before expiry", async function () {
        // We have a newer version of Opyn deployed, error messages are different
        const EXPECTED_ERROR = {
          [CHAINID.ETH_MAINNET]:
            "Controller: can not settle vault with un-expired otoken",
          [CHAINID.AVAX_MAINNET]: "C31",
          [CHAINID.AVAX_FUJI]: "C31",
        };

        const firstOptionAddress = firstOption.address;

        await vault.connect(ownerSigner).commitAndClose();

        await time.increaseTo((await vault.nextOptionReadyAt()).toNumber() + 1);

        const firstTx = await vault.connect(keeperSigner).rollToNextOption();

        await expect(firstTx)
          .to.emit(vault, "OpenShort")
          .withArgs(firstOptionAddress, depositAmount, keeper);

        // 100% of the vault's balance is allocated to short
        assert.bnEqual(
          await assetContract.balanceOf(vault.address),
          BigNumber.from(0)
        );

        await expect(
          vault.connect(ownerSigner).commitAndClose()
        ).to.be.revertedWith(EXPECTED_ERROR[chainId]);
      });

      it("withdraws and roll funds into next option, after expiry OTM", async function () {
        const firstOptionAddress = firstOption.address;
        const secondOptionAddress = secondOption.address;

        await vault.connect(ownerSigner).commitAndClose();
        await time.increaseTo((await vault.nextOptionReadyAt()).toNumber() + 1);

        const firstTx = await vault.connect(keeperSigner).rollToNextOption();

        await expect(firstTx)
          .to.emit(vault, "OpenShort")
          .withArgs(firstOptionAddress, depositAmount, keeper);

        let bidMultiplier = 1;

        const auctionDetails = await bidForOToken(
          gnosisAuction,
          assetContract,
          userSigner.address,
          defaultOtokenAddress,
          firstOptionPremium,
          tokenDecimals,
          bidMultiplier.toString(),
          auctionDuration
        );

        await gnosisAuction
          .connect(userSigner)
          .settleAuction(auctionDetails[0]);

        // only the premium should be left over because the funds are locked into Opyn
        assert.isAbove(
          parseInt((await assetContract.balanceOf(vault.address)).toString()),
          (parseInt(auctionDetails[2].toString()) * 99) / 100
        );

        const settlementPriceOTM = isPut
          ? firstOptionStrike.add(1)
          : firstOptionStrike.sub(1);

        // withdraw 100% because it's OTM
        await setOpynOracleExpiryPrice(
          params.asset,
          oracle,
          await getCurrentOptionExpiry(),
          settlementPriceOTM
        );

        const beforeBalance = await assetContract.balanceOf(vault.address);

        await vault.connect(ownerSigner).setStrikePrice(secondOptionStrike);

        const firstCloseTx = await vault.connect(ownerSigner).commitAndClose();

        const afterBalance = await assetContract.balanceOf(vault.address);
        // test that the vault's balance decreased after closing short when ITM
        assert.equal(
          parseInt(depositAmount.toString()),
          parseInt(BigNumber.from(afterBalance).sub(beforeBalance).toString())
        );

        await expect(firstCloseTx)
          .to.emit(vault, "CloseShort")
          .withArgs(
            firstOptionAddress,
            BigNumber.from(afterBalance).sub(beforeBalance),
            owner
          );

        // Time increase to after next option available
        await time.increaseTo((await vault.nextOptionReadyAt()).toNumber() + 1);

        let pendingAmount = (await vault.vaultState()).totalPending;
        let [secondInitialLockedBalance, queuedWithdrawAmount] =
          await lockedBalanceForRollover(vault);

        const secondInitialTotalBalance = await vault.totalBalance();

        const secondTx = await vault.connect(keeperSigner).rollToNextOption();

        let vaultFees = secondInitialLockedBalance
          .add(queuedWithdrawAmount)
          .sub(pendingAmount)
          .mul(await vault.managementFee())
          .div(BigNumber.from(100).mul(BigNumber.from(10).pow(6)));

        vaultFees = vaultFees.add(
          secondInitialLockedBalance
            .add(queuedWithdrawAmount)
            .sub((await vault.vaultState()).lastLockedAmount)
            .sub(pendingAmount)
            .mul(await vault.performanceFee())
            .div(BigNumber.from(100).mul(BigNumber.from(10).pow(6)))
        );

        const totalBalanceAfterFee = await vault.totalBalance();

        assert.equal(
          secondInitialTotalBalance.sub(totalBalanceAfterFee).toString(),
          vaultFees.toString()
        );

        assert.equal(await vault.currentOption(), secondOptionAddress);
        assert.equal(await getCurrentOptionExpiry(), secondOption.expiry);

        await expect(secondTx)
          .to.emit(vault, "OpenShort")
          .withArgs(
            secondOptionAddress,
            depositAmount.add(auctionDetails[2]).sub(vaultFees),
            keeper
          );

        assert.equal(
          (await assetContract.balanceOf(vault.address)).toString(),
          BigNumber.from(0)
        );
      });

      it("withdraws and roll funds into next option, after expiry OTM (initiateWithdraw)", async function () {
        await depositIntoVault(
          params.collateralAsset,
          vault,
          depositAmount,
          adminSigner
        );
        await vault
          .connect(adminSigner)
          .initiateWithdraw(params.depositAmount.div(2));

        await vault.connect(ownerSigner).commitAndClose();
        await time.increaseTo((await vault.nextOptionReadyAt()).toNumber() + 1);

        await vault.connect(keeperSigner).rollToNextOption();

        let [, queuedWithdrawAmountInitial] = await lockedBalanceForRollover(
          vault
        );

        let bidMultiplier = 1;

        const auctionDetails = await bidForOToken(
          gnosisAuction,
          assetContract,
          userSigner.address,
          defaultOtokenAddress,
          firstOptionPremium,
          tokenDecimals,
          bidMultiplier.toString(),
          auctionDuration
        );

        await gnosisAuction
          .connect(userSigner)
          .settleAuction(auctionDetails[0]);

        const settlementPriceOTM = isPut
          ? firstOptionStrike.add(1)
          : firstOptionStrike.sub(1);

        // withdraw 100% because it's OTM
        await setOpynOracleExpiryPrice(
          params.asset,
          oracle,
          await getCurrentOptionExpiry(),
          settlementPriceOTM
        );

        await vault.connect(ownerSigner).setStrikePrice(secondOptionStrike);

        await vault.initiateWithdraw(params.depositAmount.div(2));

        await vault.connect(ownerSigner).commitAndClose();

        // Time increase to after next option available
        await time.increaseTo((await vault.nextOptionReadyAt()).toNumber() + 1);

        let pendingAmount = (await vault.vaultState()).totalPending;
        let [secondInitialLockedBalance, queuedWithdrawAmount] =
          await lockedBalanceForRollover(vault);

        const secondInitialBalance = await vault.totalBalance();

        await vault.connect(keeperSigner).rollToNextOption();

        let vaultFees = secondInitialLockedBalance
          .sub(queuedWithdrawAmount)
          .add(queuedWithdrawAmount.sub(queuedWithdrawAmountInitial))
          .sub(pendingAmount)
          .mul(await vault.managementFee())
          .div(BigNumber.from(100).mul(BigNumber.from(10).pow(6)));
        vaultFees = vaultFees.add(
          secondInitialLockedBalance
            .sub(queuedWithdrawAmount)
            .add(queuedWithdrawAmount.sub(queuedWithdrawAmountInitial))
            .sub((await vault.vaultState()).lastLockedAmount)
            .sub(pendingAmount)
            .mul(await vault.performanceFee())
            .div(BigNumber.from(100).mul(BigNumber.from(10).pow(6)))
        );

        assert.equal(
          secondInitialBalance.sub(await vault.totalBalance()).toString(),
          vaultFees.toString()
        );
      });

      it("is not able to roll to new option consecutively without setNextOption", async function () {
        await vault.connect(ownerSigner).commitAndClose();
        await time.increaseTo((await vault.nextOptionReadyAt()).toNumber() + 1);

        await vault.connect(keeperSigner).rollToNextOption();

        await expect(
          vault.connect(keeperSigner).rollToNextOption()
        ).to.be.revertedWith("!nextOption");
      });

      it("does not debit the user on first deposit", async () => {
        await vault.connect(ownerSigner).commitAndClose();
        await time.increaseTo((await vault.nextOptionReadyAt()).toNumber() + 1);

        // totalBalance should remain the same before and after roll
        const startBalance = await vault.totalBalance();

        await vault.connect(keeperSigner).rollToNextOption();

        assert.bnEqual(await vault.totalBalance(), startBalance);
        assert.bnEqual(await vault.accountVaultBalance(user), depositAmount);

        // simulate a profit by transferring some tokens
        await assetContract
          .connect(userSigner)
          .transfer(vault.address, BigNumber.from(1));

        // totalBalance should remain the same before and after roll
        const secondStartBalance = await vault.totalBalance();

        await rollToSecondOption(firstOptionStrike);

        // After the first round, the user is charged the fee
        assert.bnLt(await vault.totalBalance(), secondStartBalance);
        assert.bnLt(await vault.accountVaultBalance(user), depositAmount);
      });

      it("fits gas budget [ @skip-on-coverage ]", async function () {
        await vault.connect(ownerSigner).commitAndClose();
        await time.increaseTo((await vault.nextOptionReadyAt()).toNumber() + 1);

        const tx = await vault.connect(keeperSigner).rollToNextOption();
        const receipt = await tx.wait();

        assert.isAtMost(receipt.gasUsed.toNumber(), 963542);
        // console.log("rollToNextOption", receipt.gasUsed.toNumber());
      });
    });

    describe("#assetBalance", () => {
      time.revertToSnapshotAfterEach(async function () {
        await depositIntoVault(
          params.collateralAsset,
          vault,
          params.depositAmount
        );

        await rollToNextOption();
      });

      it("returns the free balance - locked, if free > locked", async function () {
        const newDepositAmount = BigNumber.from("1000000000000");
        await depositIntoVault(params.collateralAsset, vault, newDepositAmount);

        assert.bnEqual(
          await assetContract.balanceOf(vault.address),
          newDepositAmount
        );
      });
    });

    describe("#maxRedeem", () => {
      let oracle: Contract;

      time.revertToSnapshotAfterEach(async function () {
        oracle = await setupOracle(params.chainlinkPricer, ownerSigner);
      });

      it("is able to redeem deposit at new price per share", async function () {
        await assetContract
          .connect(userSigner)
          .approve(vault.address, params.depositAmount);

        await vault.deposit(params.depositAmount);

        await rollToNextOption();

        const tx = await vault.maxRedeem();

        assert.bnEqual(
          await assetContract.balanceOf(vault.address),
          BigNumber.from(0)
        );
        assert.bnEqual(await vault.balanceOf(user), params.depositAmount);
        assert.bnEqual(await vault.balanceOf(vault.address), BigNumber.from(0));

        await expect(tx)
          .to.emit(vault, "Redeem")
          .withArgs(user, params.depositAmount, 1);

        const { round, amount, unredeemedShares } = await vault.depositReceipts(
          user
        );

        assert.equal(round, 1);
        assert.bnEqual(amount, BigNumber.from(0));
        assert.bnEqual(unredeemedShares, BigNumber.from(0));
      });

      it("changes balance only once when redeeming twice", async function () {
        await assetContract
          .connect(userSigner)
          .approve(vault.address, params.depositAmount);

        await vault.deposit(params.depositAmount);

        await rollToNextOption();

        await vault.maxRedeem();

        assert.bnEqual(
          await assetContract.balanceOf(vault.address),
          BigNumber.from(0)
        );
        assert.bnEqual(await vault.balanceOf(user), params.depositAmount);
        assert.bnEqual(await vault.balanceOf(vault.address), BigNumber.from(0));

        const { round, amount, unredeemedShares } = await vault.depositReceipts(
          user
        );

        assert.equal(round, 1);
        assert.bnEqual(amount, BigNumber.from(0));
        assert.bnEqual(unredeemedShares, BigNumber.from(0));

        let res = await vault.maxRedeem();

        await expect(res).to.not.emit(vault, "Transfer");

        assert.bnEqual(
          await assetContract.balanceOf(vault.address),
          BigNumber.from(0)
        );
        assert.bnEqual(await vault.balanceOf(user), params.depositAmount);
        assert.bnEqual(await vault.balanceOf(vault.address), BigNumber.from(0));
      });

      it("redeems after a deposit what was unredeemed from previous rounds", async function () {
        await assetContract
          .connect(userSigner)
          .approve(vault.address, params.depositAmount.mul(2));
        await vault.deposit(params.depositAmount);
        await rollToNextOption();

        await vault.deposit(params.depositAmount);

        const tx = await vault.maxRedeem();

        await expect(tx)
          .to.emit(vault, "Redeem")
          .withArgs(user, params.depositAmount, 2);
      });

      it("is able to redeem deposit at correct pricePerShare after closing short in the money", async function () {
        await assetContract
          .connect(userSigner)
          .approve(vault.address, params.depositAmount);

        await assetContract
          .connect(ownerSigner)
          .approve(vault.address, params.depositAmount);

        // Mid-week deposit in round 1
        await assetContract
          .connect(userSigner)
          .transfer(owner, params.depositAmount);
        await vault.connect(ownerSigner).deposit(params.depositAmount);

        await vault.connect(ownerSigner).commitAndClose();
        await time.increaseTo((await vault.nextOptionReadyAt()).toNumber() + 1);
        await vault.connect(keeperSigner).rollToNextOption();

        // Mid-week deposit in round 2
        await vault.connect(userSigner).deposit(params.depositAmount);

        const vaultState = await vault.vaultState();

        const beforeBalance = (
          await assetContract.balanceOf(vault.address)
        ).add(vaultState.lockedAmount);

        const beforePps = await vault.pricePerShare();

        const settlementPriceITM = isPut
          ? firstOptionStrike.sub(100000000000)
          : firstOptionStrike.add(100000000000);

        // withdraw 100% because it's OTM
        await setOpynOracleExpiryPrice(
          params.asset,
          oracle,
          await getCurrentOptionExpiry(),
          settlementPriceITM
        );

        await strikeSelection.setDelta(params.deltaSecondOption);

        await vault.connect(ownerSigner).commitAndClose();
        const afterBalance = await assetContract.balanceOf(vault.address);
        const afterPps = await vault.pricePerShare();
        const expectedMintAmountAfterLoss = params.depositAmount
          .mul(BigNumber.from(10).pow(params.tokenDecimals))
          .div(afterPps);

        await time.increaseTo((await vault.nextOptionReadyAt()).toNumber() + 1);
        await vault.connect(keeperSigner).rollToNextOption();

        assert.bnGt(beforeBalance, afterBalance);
        assert.bnGt(beforePps, afterPps);

        // owner should lose money
        // User should not lose money
        // owner redeems the deposit from round 1 so there is a loss from ITM options
        const tx1 = await vault.connect(ownerSigner).maxRedeem();
        await expect(tx1)
          .to.emit(vault, "Redeem")
          .withArgs(owner, params.depositAmount, 1);

        const {
          round: round1,
          amount: amount1,
          unredeemedShares: unredeemedShares1,
        } = await vault.depositReceipts(owner);
        assert.equal(round1, 1);
        assert.bnEqual(amount1, BigNumber.from(0));
        assert.bnEqual(unredeemedShares1, BigNumber.from(0));
        assert.bnEqual(await vault.balanceOf(owner), params.depositAmount);

        // User deposit in round 2 so no loss
        // we should use the pps after the loss which is the lower pps
        const tx2 = await vault.connect(userSigner).maxRedeem();
        await expect(tx2)
          .to.emit(vault, "Redeem")
          .withArgs(user, expectedMintAmountAfterLoss, 2);

        const {
          round: round2,
          amount: amount2,
          unredeemedShares: unredeemedShares2,
        } = await vault.depositReceipts(user);
        assert.equal(round2, 2);
        assert.bnEqual(amount2, BigNumber.from(0));
        assert.bnEqual(unredeemedShares2, BigNumber.from(0));
        assert.bnEqual(
          await vault.balanceOf(user),
          expectedMintAmountAfterLoss
        );
      });
    });

    describe("#redeem", () => {
      time.revertToSnapshotAfterEach();

      it("reverts when 0 passed", async function () {
        await assetContract
          .connect(userSigner)
          .approve(vault.address, depositAmount);
        await vault.deposit(depositAmount);
        await rollToNextOption();
        await expect(vault.redeem(0)).to.be.revertedWith("!numShares");
      });

      it("reverts when redeeming more than available", async function () {
        await assetContract
          .connect(userSigner)
          .approve(vault.address, depositAmount);
        await vault.deposit(depositAmount);

        await rollToNextOption();

        await expect(vault.redeem(depositAmount.add(1))).to.be.revertedWith(
          "Exceeds available"
        );
      });

      it("decreases unredeemed shares", async function () {
        await assetContract
          .connect(userSigner)
          .approve(vault.address, depositAmount);
        await vault.deposit(depositAmount);

        await rollToNextOption();

        const redeemAmount = BigNumber.from(1);
        const tx1 = await vault.redeem(redeemAmount);

        await expect(tx1)
          .to.emit(vault, "Redeem")
          .withArgs(user, redeemAmount, 1);

        const {
          round: round1,
          amount: amount1,
          unredeemedShares: unredeemedShares1,
        } = await vault.depositReceipts(user);

        assert.equal(round1, 1);
        assert.bnEqual(amount1, BigNumber.from(0));
        assert.bnEqual(unredeemedShares1, depositAmount.sub(redeemAmount));

        const tx2 = await vault.redeem(depositAmount.sub(redeemAmount));

        await expect(tx2)
          .to.emit(vault, "Redeem")
          .withArgs(user, depositAmount.sub(redeemAmount), 1);

        const {
          round: round2,
          amount: amount2,
          unredeemedShares: unredeemedShares2,
        } = await vault.depositReceipts(user);

        assert.equal(round2, 1);
        assert.bnEqual(amount2, BigNumber.from(0));
        assert.bnEqual(unredeemedShares2, BigNumber.from(0));
      });
    });

    describe("#withdrawInstantly", () => {
      time.revertToSnapshotAfterEach();

      it("reverts with 0 amount", async function () {
        await assetContract
          .connect(userSigner)
          .approve(vault.address, depositAmount);
        await vault.deposit(depositAmount);

        await expect(vault.withdrawInstantly(0)).to.be.revertedWith("!amount");
      });

      it("reverts when withdrawing more than available", async function () {
        await assetContract
          .connect(userSigner)
          .approve(vault.address, depositAmount);
        await vault.deposit(depositAmount);

        await expect(
          vault.withdrawInstantly(depositAmount.add(1))
        ).to.be.revertedWith("Exceed amount");
      });

      it("reverts when deposit receipt is processed", async function () {
        await assetContract
          .connect(userSigner)
          .approve(vault.address, depositAmount);
        await vault.deposit(depositAmount);

        await rollToNextOption();

        await vault.maxRedeem();

        await expect(
          vault.withdrawInstantly(depositAmount.add(1))
        ).to.be.revertedWith("Invalid round");
      });

      it("reverts when withdrawing next round", async function () {
        await assetContract
          .connect(userSigner)
          .approve(vault.address, depositAmount);
        await vault.deposit(depositAmount);

        await rollToNextOption();

        await expect(
          vault.withdrawInstantly(depositAmount.add(1))
        ).to.be.revertedWith("Invalid round");
      });

      it("withdraws the amount in deposit receipt", async function () {
        await assetContract
          .connect(userSigner)
          .approve(vault.address, depositAmount);
        await vault.deposit(depositAmount);

        let startBalance: BigNumber;
        let withdrawAmount: BigNumber;
        if (collateralAsset === WETH_ADDRESS[chainId]) {
          startBalance = await provider.getBalance(user);
        } else {
          startBalance = await assetContract.balanceOf(user);
        }

        const tx = await vault.withdrawInstantly(depositAmount, { gasPrice });
        const receipt = await tx.wait();

        if (collateralAsset === WETH_ADDRESS[chainId]) {
          const endBalance = await provider.getBalance(user);
          withdrawAmount = endBalance
            .sub(startBalance)
            .add(receipt.gasUsed.mul(gasPrice));
        } else {
          const endBalance = await assetContract.balanceOf(user);
          withdrawAmount = endBalance.sub(startBalance);
        }
        assert.bnEqual(withdrawAmount, depositAmount);

        await expect(tx)
          .to.emit(vault, "InstantWithdraw")
          .withArgs(user, depositAmount, 1);

        const { round, amount } = await vault.depositReceipts(user);
        assert.equal(round, 1);
        assert.bnEqual(amount, BigNumber.from(0));

        // Should decrement the pending amounts
        assert.bnEqual(await vault.totalPending(), BigNumber.from(0));
      });
    });

    describe("#initiateWithdraw", () => {
      let oracle: Contract;

      time.revertToSnapshotAfterEach(async () => {
        oracle = await setupOracle(params.chainlinkPricer, ownerSigner);
      });

      it("reverts when user initiates withdraws without any deposit", async function () {
        await expect(vault.initiateWithdraw(depositAmount)).to.be.revertedWith(
          "ERC20: transfer amount exceeds balance"
        );
      });

      it("reverts when passed 0 shares", async function () {
        await expect(vault.initiateWithdraw(0)).to.be.revertedWith(
          "!numShares"
        );
      });

      it("reverts when withdrawing more than unredeemed balance", async function () {
        await assetContract
          .connect(userSigner)
          .approve(vault.address, depositAmount);
        await vault.deposit(depositAmount);

        await rollToNextOption();

        await expect(
          vault.initiateWithdraw(depositAmount.add(1))
        ).to.be.revertedWith("ERC20: transfer amount exceeds balance");
      });

      it("reverts when withdrawing more than vault + account balance", async function () {
        await assetContract
          .connect(userSigner)
          .approve(vault.address, depositAmount);
        await vault.deposit(depositAmount);

        await rollToNextOption();

        // Move 1 share into account
        await vault.redeem(1);

        await expect(
          vault.initiateWithdraw(depositAmount.add(1))
        ).to.be.revertedWith("ERC20: transfer amount exceeds balance");
      });

      it("reverts when initiating with past existing withdrawal", async function () {
        await assetContract
          .connect(userSigner)
          .approve(vault.address, depositAmount);
        await vault.deposit(depositAmount);

        await rollToNextOption();

        await vault.initiateWithdraw(depositAmount.div(2));

        await setOpynOracleExpiryPrice(
          params.asset,
          oracle,
          await getCurrentOptionExpiry(),
          firstOptionStrike
        );
        await vault.connect(ownerSigner).setStrikePrice(secondOptionStrike);
        await vault.connect(ownerSigner).commitAndClose();
        await time.increaseTo((await vault.nextOptionReadyAt()).toNumber() + 1);
        await vault.connect(keeperSigner).rollToNextOption();

        await expect(
          vault.initiateWithdraw(depositAmount.div(2))
        ).to.be.revertedWith("Existing withdraw");
      });

      it("creates withdrawal from unredeemed shares", async function () {
        await assetContract
          .connect(userSigner)
          .approve(vault.address, depositAmount);
        await vault.deposit(depositAmount);

        await rollToNextOption();

        const tx = await vault.initiateWithdraw(depositAmount);

        await expect(tx)
          .to.emit(vault, "InitiateWithdraw")
          .withArgs(user, depositAmount, 2);

        await expect(tx)
          .to.emit(vault, "Transfer")
          .withArgs(vault.address, user, depositAmount);

        const { round, shares } = await vault.withdrawals(user);
        assert.equal(round, 2);
        assert.bnEqual(shares, depositAmount);
      });

      it("creates withdrawal by debiting user shares", async function () {
        await assetContract
          .connect(userSigner)
          .approve(vault.address, depositAmount);
        await vault.deposit(depositAmount);

        await rollToNextOption();

        await vault.redeem(depositAmount.div(2));

        const tx = await vault.initiateWithdraw(depositAmount);

        await expect(tx)
          .to.emit(vault, "InitiateWithdraw")
          .withArgs(user, depositAmount, 2);

        // First we redeem the leftover amount
        await expect(tx)
          .to.emit(vault, "Transfer")
          .withArgs(vault.address, user, depositAmount.div(2));

        // Then we debit the shares from the user
        await expect(tx)
          .to.emit(vault, "Transfer")
          .withArgs(user, vault.address, depositAmount);

        assert.bnEqual(await vault.balanceOf(user), BigNumber.from(0));
        assert.bnEqual(await vault.balanceOf(vault.address), depositAmount);

        const { round, shares } = await vault.withdrawals(user);
        assert.equal(round, 2);
        assert.bnEqual(shares, depositAmount);
      });

      it("tops up existing withdrawal", async function () {
        await assetContract
          .connect(userSigner)
          .approve(vault.address, depositAmount);
        await vault.deposit(depositAmount);

        await rollToNextOption();

        const tx1 = await vault.initiateWithdraw(depositAmount.div(2));
        // We redeem the full amount on the first initiateWithdraw
        await expect(tx1)
          .to.emit(vault, "Transfer")
          .withArgs(vault.address, user, depositAmount);
        await expect(tx1)
          .to.emit(vault, "Transfer")
          .withArgs(user, vault.address, depositAmount.div(2));

        const tx2 = await vault.initiateWithdraw(depositAmount.div(2));
        await expect(tx2)
          .to.emit(vault, "Transfer")
          .withArgs(user, vault.address, depositAmount.div(2));

        const { round, shares } = await vault.withdrawals(user);
        assert.equal(round, 2);
        assert.bnEqual(shares, depositAmount);
      });
      it("reverts when there is insufficient balance over multiple calls", async function () {
        await assetContract
          .connect(userSigner)
          .approve(vault.address, depositAmount);
        await vault.deposit(depositAmount);

        await rollToNextOption();

        await vault.initiateWithdraw(depositAmount.div(2));

        await expect(
          vault.initiateWithdraw(depositAmount.div(2).add(1))
        ).to.be.revertedWith("ERC20: transfer amount exceeds balance");
      });

      it("fits gas budget [ @skip-on-coverage ]", async function () {
        await assetContract
          .connect(userSigner)
          .approve(vault.address, depositAmount);
        await vault.deposit(depositAmount);

        await rollToNextOption();

        const tx = await vault.initiateWithdraw(depositAmount);
        const receipt = await tx.wait();
        assert.isAtMost(receipt.gasUsed.toNumber(), 105000);
        // console.log("initiateWithdraw", receipt.gasUsed.toNumber());
      });
    });

    describe("#completeWithdraw", () => {
      time.revertToSnapshotAfterEach(async () => {
        await assetContract
          .connect(userSigner)
          .approve(vault.address, depositAmount);
        await vault.deposit(depositAmount);

        await assetContract.connect(userSigner).transfer(owner, depositAmount);
        await assetContract
          .connect(ownerSigner)
          .approve(vault.address, depositAmount);
        await vault.connect(ownerSigner).deposit(depositAmount);

        await rollToNextOption();

        await vault.initiateWithdraw(depositAmount);
      });

      it("reverts when not initiated", async function () {
        await expect(
          vault.connect(ownerSigner).completeWithdraw()
        ).to.be.revertedWith("Not initiated");
      });

      it("reverts when round not closed", async function () {
        await expect(vault.completeWithdraw()).to.be.revertedWith(
          "Round not closed"
        );
      });

      it("reverts when calling completeWithdraw twice", async function () {
        await rollToSecondOption(firstOptionStrike);

        await vault.completeWithdraw();

        await expect(vault.completeWithdraw()).to.be.revertedWith(
          "Not initiated"
        );
      });

      it("completes the withdrawal", async function () {
        const firstStrikePrice = firstOptionStrike;
        const settlePriceITM = isPut
          ? firstStrikePrice.sub(100000000)
          : firstStrikePrice.add(100000000);

        await rollToSecondOption(settlePriceITM);

        const pricePerShare = await vault.roundPricePerShare(2);
        const withdrawAmount = depositAmount
          .mul(pricePerShare)
          .div(BigNumber.from(10).pow(await vault.decimals()));
        const lastQueuedWithdrawAmount = await vault.lastQueuedWithdrawAmount();

        let beforeBalance: BigNumber;
        if (collateralAsset === WETH_ADDRESS[chainId]) {
          beforeBalance = await provider.getBalance(user);
        } else {
          beforeBalance = await assetContract.balanceOf(user);
        }

        const { queuedWithdrawShares: startQueuedShares } =
          await vault.vaultState();

        const tx = await vault.completeWithdraw({ gasPrice });
        const receipt = await tx.wait();
        const gasFee = receipt.gasUsed.mul(gasPrice);

        await expect(tx)
          .to.emit(vault, "Withdraw")
          .withArgs(user, withdrawAmount.toString(), depositAmount);

        if (collateralAsset !== WETH_ADDRESS[chainId]) {
          const collateralERC20 = await getContractAt(
            "IERC20",
            collateralAsset
          );

          await expect(tx)
            .to.emit(collateralERC20, "Transfer")
            .withArgs(vault.address, user, withdrawAmount);
        }

        const { shares, round } = await vault.withdrawals(user);
        assert.equal(shares, 0);
        assert.equal(round, 2);

        const { queuedWithdrawShares: endQueuedShares } =
          await vault.vaultState();

        assert.bnEqual(endQueuedShares, BigNumber.from(0));
        assert.bnEqual(
          await vault.lastQueuedWithdrawAmount(),
          lastQueuedWithdrawAmount.sub(withdrawAmount)
        );
        assert.bnEqual(startQueuedShares.sub(endQueuedShares), depositAmount);

        let actualWithdrawAmount: BigNumber;
        if (collateralAsset === WETH_ADDRESS[chainId]) {
          const afterBalance = await provider.getBalance(user);
          actualWithdrawAmount = afterBalance.sub(beforeBalance).add(gasFee);
        } else {
          const afterBalance = await assetContract.balanceOf(user);
          actualWithdrawAmount = afterBalance.sub(beforeBalance);
        }
        // Should be less because the pps is down
        assert.bnLt(actualWithdrawAmount, depositAmount);
        assert.bnEqual(actualWithdrawAmount, withdrawAmount);
      });

      it("fits gas budget [ @skip-on-coverage ]", async function () {
        await rollToSecondOption(firstOption.strikePrice);

        const tx = await vault.completeWithdraw({ gasPrice });
        const receipt = await tx.wait();

        assert.isAtMost(receipt.gasUsed.toNumber(), 84549);
        // console.log(
        //   params.name,
        //   "completeWithdraw",
        //   receipt.gasUsed.toNumber()
        // );
      });
    });

    describe("#setStrikePrice", () => {
      time.revertToSnapshotAfterEach();

      it("should revert if not owner", async function () {
        await expect(
          vault.connect(userSigner).setStrikePrice(parseEther("10"))
        ).to.be.revertedWith("Ownable: caller is not the owner");
      });

      it("should set the new strike price", async function () {
        await vault.connect(ownerSigner).setStrikePrice(parseEther("10"));
        assert.bnEqual(
          BigNumber.from(await vault.overriddenStrikePrice()),
          parseEther("10")
        );
      });
    });

    describe("#setCap", () => {
      time.revertToSnapshotAfterEach();

      it("should revert if not owner", async function () {
        await expect(
          vault.connect(userSigner).setCap(parseEther("10"))
        ).to.be.revertedWith("Ownable: caller is not the owner");
      });

      it("should set the new cap", async function () {
        const tx = await vault.connect(ownerSigner).setCap(parseEther("10"));
        assert.equal((await vault.cap()).toString(), parseEther("10"));
        await expect(tx)
          .to.emit(vault, "CapSet")
          .withArgs(parseEther("500"), parseEther("10"));
      });

      it("should revert when depositing over the cap", async function () {
        const capAmount = BigNumber.from("100000000");
        const depositAmount = BigNumber.from("10000000000");
        await vault.connect(ownerSigner).setCap(capAmount);

        // Provide some WETH to the account
        if (params.collateralAsset === WETH_ADDRESS[chainId]) {
          const weth = assetContract.connect(userSigner);
          await weth.deposit({ value: depositAmount });
          await weth.approve(vault.address, depositAmount);
        }

        await expect(vault.deposit(depositAmount)).to.be.revertedWith(
          "Exceed cap"
        );
      });
    });

    describe("#shares", () => {
      time.revertToSnapshotAfterEach();

      it("shows correct share balance after redemptions", async function () {
        await assetContract
          .connect(userSigner)
          .approve(vault.address, depositAmount);
        await vault.deposit(depositAmount);

        await rollToNextOption();

        assert.bnEqual(await vault.shares(user), depositAmount);

        const redeemAmount = BigNumber.from(1);
        await vault.redeem(redeemAmount);

        // Share balance should remain the same because the 1 share
        // is transferred to the user
        assert.bnEqual(await vault.shares(user), depositAmount);

        await vault.transfer(owner, redeemAmount);

        assert.bnEqual(
          await vault.shares(user),
          depositAmount.sub(redeemAmount)
        );
        assert.bnEqual(await vault.shares(owner), redeemAmount);
      });
    });

    describe("#shareBalances", () => {
      time.revertToSnapshotAfterEach();

      it("returns the share balances split", async function () {
        await assetContract
          .connect(userSigner)
          .approve(vault.address, depositAmount);
        await vault.deposit(depositAmount);

        await rollToNextOption();

        const [heldByAccount1, heldByVault1] = await vault.shareBalances(user);
        assert.bnEqual(heldByAccount1, BigNumber.from(0));
        assert.bnEqual(heldByVault1, depositAmount);

        await vault.redeem(1);
        const [heldByAccount2, heldByVault2] = await vault.shareBalances(user);
        assert.bnEqual(heldByAccount2, BigNumber.from(1));
        assert.bnEqual(heldByVault2, depositAmount.sub(1));
      });
    });

    describe("#shares", () => {
      time.revertToSnapshotAfterEach();

      it("returns the total number of shares", async function () {
        await assetContract
          .connect(userSigner)
          .approve(vault.address, depositAmount);
        await vault.deposit(depositAmount);

        await rollToNextOption();

        assert.bnEqual(await vault.shares(user), depositAmount);

        // Should remain the same after redemption because it's held on balanceOf
        await vault.redeem(1);
        assert.bnEqual(await vault.shares(user), depositAmount);
      });
    });

    describe("#accountVaultBalance", () => {
      time.revertToSnapshotAfterEach();

      it("returns a lesser underlying amount for user", async function () {
        await assetContract
          .connect(userSigner)
          .approve(vault.address, depositAmount);
        await vault.deposit(depositAmount);

        await rollToNextOption();

        assert.bnEqual(
          await vault.accountVaultBalance(user),
          BigNumber.from(depositAmount)
        );

        await assetContract.connect(userSigner).transfer(owner, depositAmount);
        await assetContract
          .connect(ownerSigner)
          .approve(vault.address, depositAmount);
        await vault.connect(ownerSigner).deposit(depositAmount);

        // remain the same after deposit
        assert.bnEqual(
          await vault.accountVaultBalance(user),
          BigNumber.from(depositAmount)
        );

        const settlementPriceITM = isPut
          ? firstOptionStrike.sub(100000000000)
          : firstOptionStrike.add(100000000000);

        // console.log(settlementPriceITM.toString());

        await rollToSecondOption(settlementPriceITM);

        // Minus 1 due to rounding errors from share price != 1
        assert.bnLt(
          await vault.accountVaultBalance(user),
          BigNumber.from(depositAmount)
        );
      });
    });

    describe("#decimals", () => {
      it("should return 18 for decimals", async function () {
        assert.equal(
          (await vault.decimals()).toString(),
          tokenDecimals.toString()
        );
      });
    });
  });

  const getTopOfPeriod = async () => {
    const latestTimestamp = (await provider.getBlock("latest")).timestamp;
    let topOfPeriod: number;

    const rem = latestTimestamp % PERIOD;
    if (rem < Math.floor(PERIOD / 2)) {
      topOfPeriod = latestTimestamp - rem + PERIOD;
    } else {
      topOfPeriod = latestTimestamp + rem + PERIOD;
    }
    return topOfPeriod;
  };

  const updateVol = async (asset: string) => {
    const values = [
      BigNumber.from("2000000000"),
      BigNumber.from("2100000000"),
      BigNumber.from("2200000000"),
      BigNumber.from("2150000000"),
      BigNumber.from("2250000000"),
      BigNumber.from("2350000000"),
      BigNumber.from("2450000000"),
      BigNumber.from("2550000000"),
      BigNumber.from("2350000000"),
      BigNumber.from("2450000000"),
      BigNumber.from("2250000000"),
      BigNumber.from("2250000000"),
      BigNumber.from("2650000000"),
    ];

    for (let i = 0; i < values.length; i++) {
      await volOracle.setPrice(values[i]);
      const topOfPeriod = (await getTopOfPeriod()) + PERIOD;
      await time.increaseTo(topOfPeriod);
      await volOracle.mockCommit(
        asset === WETH_ADDRESS[chainId]
          ? ETH_USDC_POOL[chainId]
          : WBTC_USDC_POOL[chainId]
      );
    }
  };
}

async function depositIntoVault(
  asset: string,
  vault: Contract,
  amount: BigNumberish,
  signer: SignerWithAddress = ownerSigner
) {
<<<<<<< HEAD
  if (asset === WETH_ADDRESS) {
    await vault.connect(signer).depositETH({ value: amount });
=======
  if (asset === WETH_ADDRESS[chainId]) {
    await vault.depositETH({ value: amount });
>>>>>>> 8ad068cc
  } else {
    await vault.connect(signer).deposit(amount);
  }
}<|MERGE_RESOLUTION|>--- conflicted
+++ resolved
@@ -3203,13 +3203,8 @@
   amount: BigNumberish,
   signer: SignerWithAddress = ownerSigner
 ) {
-<<<<<<< HEAD
   if (asset === WETH_ADDRESS) {
     await vault.connect(signer).depositETH({ value: amount });
-=======
-  if (asset === WETH_ADDRESS[chainId]) {
-    await vault.depositETH({ value: amount });
->>>>>>> 8ad068cc
   } else {
     await vault.connect(signer).deposit(amount);
   }
